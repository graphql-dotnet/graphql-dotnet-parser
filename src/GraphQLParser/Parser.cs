--- conflicted
+++ resolved
@@ -5,23 +5,6 @@
 {
     public static class Parser
     {
-<<<<<<< HEAD
-        public static GraphQLDocument Parse(ReadOnlyMemory<char> source) => new ParserContext(source).Parse();
-=======
-        private readonly ILexer _lexer;
-
-        public Parser(ILexer lexer)
-        {
-            _lexer = lexer;
-        }
-
-        public GraphQLDocument Parse(ISource source) => Parse(source, false);
-
-        public GraphQLDocument Parse(ISource source, bool ignoreComments)
-        {
-            var context = new ParserContext(source, _lexer, ignoreComments);
-            return context.Parse();
-        }
->>>>>>> f951f8a3
+        public static GraphQLDocument Parse(ReadOnlyMemory<char> source, bool ignoreComments = true) => new ParserContext(source, ignoreComments).Parse();
     }
 }