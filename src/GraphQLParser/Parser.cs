--- conflicted
+++ resolved
@@ -5,14 +5,6 @@
 {
     public static class Parser
     {
-        public static GraphQLDocument Parse(ReadOnlyMemory<char> source)
-        {
-<<<<<<< HEAD
-            using var context = new ParserContext(source);
-=======
-            var context = new ParserContext(source, _lexer);
->>>>>>> e07bd29a
-            return context.Parse();
-        }
+        public static GraphQLDocument Parse(ReadOnlyMemory<char> source) => new ParserContext(source).Parse();
     }
 }