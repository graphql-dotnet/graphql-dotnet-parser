using GraphQLParser.AST;

namespace GraphQLParser
{
    public class Parser
    {
        private readonly ILexer _lexer;

        public Parser(ILexer lexer)
        {
            _lexer = lexer;
        }

        public GraphQLDocument Parse(ISource source) => Parse(source, false);

        public GraphQLDocument Parse(ISource source, bool ignoreComments)
        {
<<<<<<< HEAD
            using var context = new ParserContext(source, _lexer, ignoreComments);
=======
            var context = new ParserContext(source, _lexer);
>>>>>>> e07bd29a
            return context.Parse();
        }
    }
}<|MERGE_RESOLUTION|>--- conflicted
+++ resolved
@@ -15,11 +15,7 @@
 
         public GraphQLDocument Parse(ISource source, bool ignoreComments)
         {
-<<<<<<< HEAD
-            using var context = new ParserContext(source, _lexer, ignoreComments);
-=======
-            var context = new ParserContext(source, _lexer);
->>>>>>> e07bd29a
+            var context = new ParserContext(source, _lexer, ignoreComments);
             return context.Parse();
         }
     }
