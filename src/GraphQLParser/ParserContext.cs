using System;
using System.Collections.Generic;
using GraphQLParser.AST;
using GraphQLParser.Exceptions;

namespace GraphQLParser
{
    // WARNING: mutable struct, pass it by reference to those methods that will change it
    internal struct ParserContext
    {
<<<<<<< HEAD
        private delegate TResult ParseCallback<out TResult>(ref ParserContext context);

        private readonly ILexer _lexer;
        private readonly ISource _source;
        private readonly bool _ignoreComments;
        private Stack<GraphQLComment>? _comments;
        private Token _currentToken;
        private Token _prevToken;

        public ParserContext(ISource source, ILexer lexer, bool ignoreComments)
        {
            _comments = null;
            _source = source;
            _lexer = lexer;
            _ignoreComments = ignoreComments;

            _currentToken = _lexer.Lex(source);
=======
        private delegate TResult ParseCallback<out TResult>(ref ParserContext context);

        private readonly ILexer _lexer;
        private readonly ISource _source;
        private GraphQLComment? _comment;
        private List<GraphQLComment>? _comments;
        private Token _currentToken;
        private Token _prevToken;

        public ParserContext(ISource source, ILexer lexer)
        {
            _comment = null;
            _comments = null;
            _source = source;
            _lexer = lexer;

            _currentToken = _lexer.Lex(source);
>>>>>>> e07bd29a
            _prevToken = new Token
            (
                TokenKind.UNKNOWN,
                null,
                0,
                0
            );
        }

        public GraphQLComment? GetComment()
        {
            var ret = _comment;
            _comment = null;
            return ret;
        }

        public GraphQLDocument Parse() => ParseDocument();

        private void Advance()
        {
            // We should not advance further if we have already reached the EOF.
            if (_currentToken.Kind != TokenKind.EOF)
            {
                _prevToken = _currentToken;
                _currentToken = _lexer.Lex(_source, _currentToken.End);
            }
        }

        private GraphQLType AdvanceThroughColonAndParseType()
        {
            Expect(TokenKind.COLON);
            return ParseType();
        }

        private List<T>? Any<T>(TokenKind open, ParseCallback<T> next, TokenKind close)
            where T : ASTNode
        {
            Expect(open);

            ParseComment();

            List<T>? nodes = null;
            while (!Skip(close))
                (nodes ??= new List<T>()).Add(next(ref this));

            return nodes;
        }

        private GraphQLDocument CreateDocument(int start, List<ASTNode> definitions, List<GraphQLComment>? comments)
        {
            return new GraphQLDocument
            {
                Location = new GraphQLLocation
                (
                    start,
                    // Formally, to denote the end of the document, it is better to use _prevToken.End,
                    // since _prevToken represents some real meaningful token; _currentToken here is always EOF.
                    // EOF is a technical token with length = 0, _prevToken.End and _currentToken.End have the same value here.
                    _prevToken.End // equals to _currentToken.End (EOF) 
                ),
                Definitions = definitions,
                UnattachedComments = comments,
            };
        }

        private GraphQLFieldSelection CreateFieldSelection(int start, GraphQLName name, GraphQLName? alias, GraphQLComment? comment)
        {
            return new GraphQLFieldSelection
            {
                Comment = comment,
                Alias = alias,
                Name = name,
                Arguments = ParseArguments(),
                Directives = ParseDirectives(),
                SelectionSet = Peek(TokenKind.BRACE_L) ? ParseSelectionSet() : null,
                Location = GetLocation(start)
            };
        }

        private ASTNode CreateGraphQLFragmentSpread(int start, GraphQLComment? comment)
        {
            return new GraphQLFragmentSpread
            {
                Comment = comment,
                Name = ParseFragmentName(),
                Directives = ParseDirectives(),
                Location = GetLocation(start)
            };
        }

        private ASTNode CreateInlineFragment(int start, GraphQLComment? comment)
        {
            return new GraphQLInlineFragment
            {
                Comment = comment,
                TypeCondition = GetTypeCondition(),
                Directives = ParseDirectives(),
                SelectionSet = ParseSelectionSet(),
                Location = GetLocation(start)
            };
        }

        private ASTNode CreateOperationDefinition(int start, OperationType operation, GraphQLName? name)
        {
            var comment = GetComment();
            return new GraphQLOperationDefinition
            {
                Comment = comment,
                Operation = operation,
                Name = name,
                VariableDefinitions = ParseVariableDefinitions(),
                Directives = ParseDirectives(),
                SelectionSet = ParseSelectionSet(),
                Location = GetLocation(start)
            };
        }

        private ASTNode CreateOperationDefinition(int start)
        {
            var comment = GetComment();
            return new GraphQLOperationDefinition
            {
                Comment = comment,
                Operation = OperationType.Query,
                SelectionSet = ParseSelectionSet(),
                Location = GetLocation(start)
            };
        }

        private void Expect(TokenKind kind)
        {
            if (_currentToken.Kind == kind)
            {
                Advance();
            }
            else
            {
                throw new GraphQLSyntaxErrorException(
                    $"Expected {Token.GetTokenKindDescription(kind)}, found {_currentToken}",
                    _source,
                    _currentToken.Start);
            }
        }

        private GraphQLValue ExpectColonAndParseValueLiteral(bool isConstant)
        {
            Expect(TokenKind.COLON);
            return ParseValueLiteral(isConstant);
        }

        private void ExpectKeyword(string keyword)
        {
            var token = _currentToken;
            if (token.Kind == TokenKind.NAME && keyword.Equals(token.Value))
            {
                Advance();
                return;
            }

            throw new GraphQLSyntaxErrorException(
                    $"Expected \"{keyword}\", found Name \"{token.Value}\"", _source, _currentToken.Start);
        }

        private GraphQLNamedType ExpectOnKeywordAndParseNamedType()
        {
            ExpectKeyword("on");
            return ParseNamedType();
        }

        private GraphQLValue? GetDefaultConstantValue()
        {
            GraphQLValue? defaultValue = null;
            if (Skip(TokenKind.EQUALS))
            {
                defaultValue = ParseConstantValue();
            }

            return defaultValue;
        }

        private GraphQLLocation GetLocation(int start)
        {
            return new GraphQLLocation
            (
                start,
                _prevToken.End
            );
        }

        private GraphQLName? GetName() => Peek(TokenKind.NAME) ? ParseName() : null;

        private GraphQLNamedType? GetTypeCondition()
        {
            GraphQLNamedType? typeCondition = null;
            if (_currentToken.Value != null && _currentToken.Value.Equals("on"))
            {
                Advance();
                typeCondition = ParseNamedType();
            }

            return typeCondition;
        }

        private List<T> Many<T>(TokenKind open, ParseCallback<T> next, TokenKind close)
        {
            Expect(open);

            ParseComment();

            var nodes = new List<T> { next(ref this) };
            while (!Skip(close))
                nodes.Add(next(ref this));

            return nodes;
        }

        private GraphQLArgument ParseArgument()
        {
            var comment = GetComment();
            int start = _currentToken.Start;

            return new GraphQLArgument
            {
                Comment = comment,
                Name = ParseName(),
                Value = ExpectColonAndParseValueLiteral(false),
                Location = GetLocation(start)
            };
        }

        private List<GraphQLInputValueDefinition>? ParseArgumentDefs()
        {
            return Peek(TokenKind.PAREN_L)
                ? Many(TokenKind.PAREN_L, (ref ParserContext context) => context.ParseInputValueDef(), TokenKind.PAREN_R)
<<<<<<< HEAD
                : null;
        }

        private List<GraphQLArgument>? ParseArguments()
        {
            return Peek(TokenKind.PAREN_L) ?
                Many(TokenKind.PAREN_L, (ref ParserContext context) => context.ParseArgument(), TokenKind.PAREN_R) :
                null;
        }

        private GraphQLValue ParseBooleanValue(Token token)
        {
            Advance();
            return new GraphQLScalarValue(ASTNodeKind.BooleanValue)
            {
                Value = token.Value,
                Location = GetLocation(token.Start)
            };
        }

        private GraphQLValue ParseConstantValue() => ParseValueLiteral(true);

        private ASTNode ParseDefinition()
        {
            ParseComment();

            if (Peek(TokenKind.BRACE_L))
            {
                return ParseOperationDefinition();
            }

            if (Peek(TokenKind.NAME))
            {
                ASTNode? definition;
                if ((definition = ParseNamedDefinition()) != null)
                    return definition;
            }

            throw new GraphQLSyntaxErrorException(
                    $"Unexpected {_currentToken}", _source, _currentToken.Start);
        }

        private List<ASTNode> ParseDefinitionsIfNotEOF()
        {
            var result = new List<ASTNode>();

            if (_currentToken.Kind != TokenKind.EOF)
            {
                do
                {
                    result.Add(ParseDefinition());
                }
                while (!Skip(TokenKind.EOF));
            }

            return result;
        }

        private GraphQLComment? ParseComment()
        {
            if (_ignoreComments)
            {
                while (Peek(TokenKind.COMMENT))
                {
                    Advance();
                }
                return null;
            }

            if (!Peek(TokenKind.COMMENT))
            {
                return null;
            }

            var text = new List<string?>();
            int start = _currentToken.Start;
            int end;

            do
            {
                text.Add(_currentToken.Value);
                end = _currentToken.End;
                Advance();
=======
                : null;
        }

        private List<GraphQLArgument>? ParseArguments()
        {
            return Peek(TokenKind.PAREN_L) ?
                Many(TokenKind.PAREN_L, (ref ParserContext context) => context.ParseArgument(), TokenKind.PAREN_R) :
                null;
        }

        private GraphQLValue ParseBooleanValue(Token token)
        {
            Advance();
            return new GraphQLScalarValue(ASTNodeKind.BooleanValue)
            {
                Value = token.Value,
                Location = GetLocation(token.Start)
            };
        }

        private GraphQLValue ParseConstantValue() => ParseValueLiteral(true);

        private ASTNode ParseDefinition()
        {
            ParseComment();

            if (Peek(TokenKind.BRACE_L))
            {
                return ParseOperationDefinition();
            }

            if (Peek(TokenKind.NAME))
            {
                ASTNode? definition;
                if ((definition = ParseNamedDefinition()) != null)
                    return definition;
>>>>>>> e07bd29a
            }

            throw new GraphQLSyntaxErrorException(
                    $"Unexpected {_currentToken}", _source, _currentToken.Start);
        }

        private List<ASTNode> ParseDefinitionsIfNotEOF()
        {
            var result = new List<ASTNode>();

            if (_currentToken.Kind != TokenKind.EOF)
            {
                do
                {
                    result.Add(ParseDefinition());
                }
                while (!Skip(TokenKind.EOF));
            }

            return result;
        }

        private GraphQLComment? ParseComment()
        {
            if (!Peek(TokenKind.COMMENT))
            {
                return null;
            }

            var text = new List<string?>();
            int start = _currentToken.Start;
            int end;

            do
            {
                text.Add(_currentToken.Value);
                end = _currentToken.End;
                Advance();
            }
            while (_currentToken.Kind == TokenKind.COMMENT);

            var comment = new GraphQLComment(string.Join(Environment.NewLine, text))
            {
                Location = new GraphQLLocation
                (
                    start,
                    end
                )
            };

            if (_comment != null)
            {
                if (_comments == null)
                    _comments = new List<GraphQLComment>();
                _comments.Add(_comment);
            }

            _comment = comment;

            return comment;
        }

        private GraphQLDirective ParseDirective()
        {
            int start = _currentToken.Start;
            Expect(TokenKind.AT);
            return new GraphQLDirective
            {
                Name = ParseName(),
                Arguments = ParseArguments(),
                Location = GetLocation(start)
            };
        }

        /// <summary>
        /// http://spec.graphql.org/draft/#DirectiveDefinition
        /// DirectiveDefinition:
        ///     Description(opt) directive @ Name ArgumentsDefinition(opt) repeatable(opt) on DirectiveLocations
        /// </summary>
        /// <returns></returns>
        private GraphQLDirectiveDefinition ParseDirectiveDefinition()
        {
            var comment = GetComment();
            int start = _currentToken.Start;
            ExpectKeyword("directive");
            Expect(TokenKind.AT);

            var name = ParseName();
            var args = ParseArgumentDefs();
            bool repeatable = ParseRepeatable();

            ExpectKeyword("on");
            var locations = ParseDirectiveLocations();

            return new GraphQLDirectiveDefinition
            {
                Comment = comment,
                Name = name,
                Repeatable = repeatable,
                Arguments = args,
                Locations = locations,
                Location = GetLocation(start)
            };
        }

        private bool ParseRepeatable()
        {
            if (Peek(TokenKind.NAME))
            {
                switch (_currentToken.Value)
                {
                    case "repeatable":
                        Advance();
                        return true;
                    case "on":
                        return false;
                    default:
                        throw new GraphQLSyntaxErrorException($"Unexpected {_currentToken}", _source, _currentToken.Start);
                }
            }

            return false;
        }

        private List<GraphQLName> ParseDirectiveLocations()
        {
            var locations = new List<GraphQLName>();

            // Directive locations may be defined with an optional leading | character
            // to aid formatting when representing a longer list of possible locations
            Skip(TokenKind.PIPE);

            do
            {
                locations.Add(ParseName());
            }
            while (Skip(TokenKind.PIPE));

            return locations;
        }

        private List<GraphQLDirective>? ParseDirectives()
        {
            List<GraphQLDirective>? directives = null;
            while (Peek(TokenKind.AT))
                (directives ??= new List<GraphQLDirective>()).Add(ParseDirective());

            return directives;
        }

        private GraphQLDocument ParseDocument()
        {
            int start = _currentToken.Start;
            var definitions = ParseDefinitionsIfNotEOF();
            if (_comment != null)
            {
                if (_comments == null)
                    _comments = new List<GraphQLComment>();
                _comments.Add(_comment);
            }

            return CreateDocument(start, definitions, _comments);
        }

        private GraphQLEnumTypeDefinition ParseEnumTypeDefinition()
        {
            var comment = GetComment();
            int start = _currentToken.Start;
            ExpectKeyword("enum");

            return new GraphQLEnumTypeDefinition
            {
                Comment = comment,
                Name = ParseName(),
                Directives = ParseDirectives(),
                Values = Many(TokenKind.BRACE_L, (ref ParserContext context) => context.ParseEnumValueDefinition(), TokenKind.BRACE_R),
                Location = GetLocation(start)
            };
        }

        private GraphQLValue ParseEnumValue(Token token)
        {
            Advance();
            return new GraphQLScalarValue(ASTNodeKind.EnumValue)
            {
                Value = token.Value,
                Location = GetLocation(token.Start)
            };
        }

        private GraphQLEnumValueDefinition ParseEnumValueDefinition()
        {
            var comment = GetComment();
            int start = _currentToken.Start;

            return new GraphQLEnumValueDefinition
            {
                Comment = comment,
                Name = ParseName(),
                Directives = ParseDirectives(),
                Location = GetLocation(start)
            };
        }

        private GraphQLFieldDefinition ParseFieldDefinition()
        {
            var comment = GetComment();
            int start = _currentToken.Start;
            var name = ParseName();
            var args = ParseArgumentDefs();
            Expect(TokenKind.COLON);

            return new GraphQLFieldDefinition
            {
                Comment = comment,
                Name = name,
                Arguments = args,
                Type = ParseType(),
                Directives = ParseDirectives(),
                Location = GetLocation(start)
            };
        }

        private GraphQLFieldSelection ParseFieldSelection()
        {
            var comment = GetComment();
            int start = _currentToken.Start;
            var nameOrAlias = ParseName();
            GraphQLName name;
            GraphQLName? alias;

            if (Skip(TokenKind.COLON))
            {
                name = ParseName();
                alias = nameOrAlias;
            }
            else
            {
                alias = null;
                name = nameOrAlias;
            }

            return CreateFieldSelection(start, name, alias, comment);
        }

        private GraphQLValue ParseFloat(/*bool isConstant*/)
        {
            var token = _currentToken;
            Advance();
            return new GraphQLScalarValue(ASTNodeKind.FloatValue)
            {
                Value = token.Value,
                Location = GetLocation(token.Start)
            };
        }

        private ASTNode ParseFragment()
        {
            var comment = GetComment();
            int start = _currentToken.Start;
            Expect(TokenKind.SPREAD);

            return Peek(TokenKind.NAME) && !"on".Equals(_currentToken.Value)
                ? CreateGraphQLFragmentSpread(start, comment)
                : CreateInlineFragment(start, comment);
        }

        private GraphQLFragmentDefinition ParseFragmentDefinition()
        {
            var comment = GetComment();
            int start = _currentToken.Start;
            ExpectKeyword("fragment");

            return new GraphQLFragmentDefinition
            {
                Comment = comment,
                Name = ParseFragmentName(),
                TypeCondition = ExpectOnKeywordAndParseNamedType(),
                Directives = ParseDirectives(),
                SelectionSet = ParseSelectionSet(),
                Location = GetLocation(start)
            };
        }

        private GraphQLName ParseFragmentName()
        {
            if ("on".Equals(_currentToken.Value))
            {
                throw new GraphQLSyntaxErrorException(
                    $"Unexpected {_currentToken}", _source, _currentToken.Start);
            }

            return ParseName();
        }

        private List<GraphQLNamedType>? ParseImplementsInterfaces()
        {
            List<GraphQLNamedType>? types = null;
            if (_currentToken.Value?.Equals("implements") == true)
            {
                types = new List<GraphQLNamedType>();
                Advance();

                do
                {
                    types.Add(ParseNamedType());
                }
                while (Peek(TokenKind.NAME));
            }

            return types;
        }

        private GraphQLInputObjectTypeDefinition ParseInputObjectTypeDefinition()
        {
            var comment = GetComment();
            int start = _currentToken.Start;
            ExpectKeyword("input");

            return new GraphQLInputObjectTypeDefinition
            {
                Comment = comment,
                Name = ParseName(),
                Directives = ParseDirectives(),
                Fields = Any(TokenKind.BRACE_L, (ref ParserContext context) => context.ParseInputValueDef(), TokenKind.BRACE_R),
                Location = GetLocation(start)
            };
        }

        private GraphQLInputValueDefinition ParseInputValueDef()
        {
            var comment = GetComment();
            int start = _currentToken.Start;
            var name = ParseName();
            Expect(TokenKind.COLON);

            return new GraphQLInputValueDefinition
            {
                Comment = comment,
                Name = name,
                Type = ParseType(),
                DefaultValue = GetDefaultConstantValue(),
                Directives = ParseDirectives(),
                Location = GetLocation(start)
            };
        }

        private GraphQLValue ParseInt(/*bool isConstant*/)
        {
            var token = _currentToken;
            Advance();

            return new GraphQLScalarValue(ASTNodeKind.IntValue)
            {
                Value = token.Value,
                Location = GetLocation(token.Start)
            };
        }

        private GraphQLInterfaceTypeDefinition ParseInterfaceTypeDefinition()
        {
            var comment = GetComment();
            int start = _currentToken.Start;
            ExpectKeyword("interface");

            return new GraphQLInterfaceTypeDefinition
            {
                Comment = comment,
                Name = ParseName(),
                Directives = ParseDirectives(),
                Fields = Any(TokenKind.BRACE_L, (ref ParserContext context) => context.ParseFieldDefinition(), TokenKind.BRACE_R),
                Location = GetLocation(start)
            };
        }

        private GraphQLValue ParseList(bool isConstant)
        {
            int start = _currentToken.Start;
            // the compiler caches these delegates in the generated code
            ParseCallback<GraphQLValue> constant = (ref ParserContext context) => context.ParseConstantValue();
            ParseCallback<GraphQLValue> value = (ref ParserContext context) => context.ParseValueValue();

            return new GraphQLListValue(ASTNodeKind.ListValue)
            {
                Values = Any(TokenKind.BRACKET_L, isConstant ? constant : value, TokenKind.BRACKET_R),
                Location = GetLocation(start),
                AstValue = _source.Body.Substring(start, _currentToken.End - start - 1)
            };
        }

        private GraphQLName ParseName()
        {
            int start = _currentToken.Start;
            string? value = _currentToken.Value;

            Expect(TokenKind.NAME);

            return new GraphQLName
            {
                Location = GetLocation(start),
                Value = value
            };
        }

        private ASTNode? ParseNamedDefinition()
        {
            return _currentToken.Value switch
            {
                "query" => ParseOperationDefinition(),
                "mutation" => ParseOperationDefinition(),
                "subscription" => ParseOperationDefinition(),
                "fragment" => ParseFragmentDefinition(),
                "schema" => ParseSchemaDefinition(),
                "scalar" => ParseScalarTypeDefinition(),
                "type" => ParseObjectTypeDefinition(),
                "interface" => ParseInterfaceTypeDefinition(),
                "union" => ParseUnionTypeDefinition(),
                "enum" => ParseEnumTypeDefinition(),
                "input" => ParseInputObjectTypeDefinition(),
                "extend" => ParseTypeExtensionDefinition(),
                "directive" => ParseDirectiveDefinition(),
                _ => null
            };
        }

        private GraphQLNamedType ParseNamedType()
        {
            int start = _currentToken.Start;
            return new GraphQLNamedType
            {
                Name = ParseName(),
                Location = GetLocation(start)
            };
        }

        private GraphQLValue ParseNameValue(/*bool isConstant*/)
        {
            var token = _currentToken;

            if ("true".Equals(token.Value) || "false".Equals(token.Value))
            {
                return ParseBooleanValue(token);
            }
            else if (token.Value != null)
            {
                return token.Value.Equals("null")
                    ? ParseNullValue(token)
                    : ParseEnumValue(token);
            }

            throw new GraphQLSyntaxErrorException(
                    $"Unexpected {_currentToken}", _source, _currentToken.Start);
        }

        private GraphQLValue ParseObject(bool isConstant)
        {
            var comment = GetComment();
            int start = _currentToken.Start;

            return new GraphQLObjectValue
            {
                Comment = comment,
                Fields = ParseObjectFields(isConstant),
                Location = GetLocation(start)
            };
        }

        private GraphQLValue ParseNullValue(Token token)
        {
            Advance();
            return new GraphQLScalarValue(ASTNodeKind.NullValue)
            {
                Value = null,
                Location = GetLocation(token.Start)
            };
        }

        private GraphQLObjectField ParseObjectField(bool isConstant)
        {
            var comment = GetComment();
            int start = _currentToken.Start;
            return new GraphQLObjectField
            {
                Comment = comment,
                Name = ParseName(),
                Value = ExpectColonAndParseValueLiteral(isConstant),
                Location = GetLocation(start)
            };
        }

        private List<GraphQLObjectField> ParseObjectFields(bool isConstant)
        {
            var fields = new List<GraphQLObjectField>();

            Expect(TokenKind.BRACE_L);
            while (!Skip(TokenKind.BRACE_R))
                fields.Add(ParseObjectField(isConstant));

            return fields;
        }

        private GraphQLObjectTypeDefinition ParseObjectTypeDefinition()
        {
            var comment = GetComment();

            int start = _currentToken.Start;
            ExpectKeyword("type");

            return new GraphQLObjectTypeDefinition
            {
                Comment = comment,
                Name = ParseName(),
                Interfaces = ParseImplementsInterfaces(),
                Directives = ParseDirectives(),
                Fields = Any(TokenKind.BRACE_L, (ref ParserContext context) => context.ParseFieldDefinition(), TokenKind.BRACE_R),
                Location = GetLocation(start)
            };
        }

        private ASTNode ParseOperationDefinition()
        {
            int start = _currentToken.Start;

            return Peek(TokenKind.BRACE_L)
                ? CreateOperationDefinition(start)
                : CreateOperationDefinition(start, ParseOperationType(), GetName());
        }

        private OperationType ParseOperationType()
        {
            var token = _currentToken;
            Expect(TokenKind.NAME);

            return token.Value switch
            {
                "mutation" => OperationType.Mutation,
                "subscription" => OperationType.Subscription,
                _ => OperationType.Query
            };
        }

        private GraphQLOperationTypeDefinition ParseOperationTypeDefinition()
        {
            int start = _currentToken.Start;
            var operation = ParseOperationType();
            Expect(TokenKind.COLON);
            var type = ParseNamedType();

            return new GraphQLOperationTypeDefinition
            {
                Operation = operation,
                Type = type,
                Location = GetLocation(start)
            };
        }

        private GraphQLScalarTypeDefinition ParseScalarTypeDefinition()
        {
            var comment = GetComment();
            int start = _currentToken.Start;
            ExpectKeyword("scalar");
            var name = ParseName();
            var directives = ParseDirectives();

            return new GraphQLScalarTypeDefinition
            {
                Comment = comment,
                Name = name,
                Directives = directives,
                Location = GetLocation(start)
            };
        }

        private GraphQLSchemaDefinition ParseSchemaDefinition()
        {
            var comment = GetComment();
            int start = _currentToken.Start;
            ExpectKeyword("schema");
            var directives = ParseDirectives();
            var operationTypes = Many(TokenKind.BRACE_L, (ref ParserContext context) => context.ParseOperationTypeDefinition(), TokenKind.BRACE_R);

            return new GraphQLSchemaDefinition
            {
                Comment = comment,
                Directives = directives,
                OperationTypes = operationTypes,
                Location = GetLocation(start)
            };
        }

        private ASTNode ParseSelection()
        {
            return Peek(TokenKind.SPREAD) ?
                ParseFragment() :
                ParseFieldSelection();
        }

        private GraphQLSelectionSet ParseSelectionSet()
        {
            int start = _currentToken.Start;
            return new GraphQLSelectionSet
            {
                Selections = Many(TokenKind.BRACE_L, (ref ParserContext context) => context.ParseSelection(), TokenKind.BRACE_R),
                Location = GetLocation(start)
            };
        }

        private GraphQLValue ParseString(/*bool isConstant*/)
        {
            var token = _currentToken;
            Advance();
            return new GraphQLScalarValue(ASTNodeKind.StringValue)
            {
                Value = token.Value,
                Location = GetLocation(token.Start)
            };
        }

        private GraphQLType ParseType()
        {
            GraphQLType type;
            int start = _currentToken.Start;
            if (Skip(TokenKind.BRACKET_L))
            {
                type = ParseType();
                Expect(TokenKind.BRACKET_R);
                type = new GraphQLListType
                {
                    Type = type,
                    Location = GetLocation(start)
                };
            }
            else
            {
                type = ParseNamedType();
            }

            return Skip(TokenKind.BANG)
                ? new GraphQLNonNullType
                {
                    Type = type,
                    Location = GetLocation(start)
                }
                : type;
        }

        private GraphQLTypeExtensionDefinition ParseTypeExtensionDefinition()
        {
            var comment = GetComment();
            int start = _currentToken.Start;
            ExpectKeyword("extend");
            var definition = ParseObjectTypeDefinition();

            return new GraphQLTypeExtensionDefinition
            {
                Comment = comment,
                Name = definition.Name,
                Definition = definition,
                Location = GetLocation(start)
            };
        }

        private List<GraphQLNamedType> ParseUnionMembers()
        {
            var members = new List<GraphQLNamedType>();

            // Union members may be defined with an optional leading | character
            // to aid formatting when representing a longer list of possible types
            Skip(TokenKind.PIPE);

            do
            {
                members.Add(ParseNamedType());
            }
            while (Skip(TokenKind.PIPE));

            return members;
        }

        private GraphQLUnionTypeDefinition ParseUnionTypeDefinition()
        {
            var comment = GetComment();
            int start = _currentToken.Start;
            ExpectKeyword("union");
            var name = ParseName();
            var directives = ParseDirectives();
            Expect(TokenKind.EQUALS);
            var types = ParseUnionMembers();

            return new GraphQLUnionTypeDefinition
            {
                Comment = comment,
                Name = name,
                Directives = directives,
                Types = types,
                Location = GetLocation(start)
            };
        }

        private GraphQLValue ParseValueLiteral(bool isConstant) => _currentToken.Kind switch
        {
            TokenKind.BRACKET_L => ParseList(isConstant),
            TokenKind.BRACE_L => ParseObject(isConstant),
            TokenKind.INT => ParseInt(/*isConstant*/),
            TokenKind.FLOAT => ParseFloat(/*isConstant*/),
            TokenKind.STRING => ParseString(/*isConstant*/),
            TokenKind.NAME => ParseNameValue(/*isConstant*/),
            TokenKind.DOLLAR when !isConstant => ParseVariable(),
            _ => throw new GraphQLSyntaxErrorException($"Unexpected {_currentToken}", _source, _currentToken.Start)
        };

        private GraphQLValue ParseValueValue() => ParseValueLiteral(false);

        private GraphQLVariable ParseVariable()
        {
            int start = _currentToken.Start;
            Expect(TokenKind.DOLLAR);

            return new GraphQLVariable
            {
                Name = GetName(),
                Location = GetLocation(start)
            };
        }

        private GraphQLVariableDefinition ParseVariableDefinition()
        {
            var comment = GetComment();
            int start = _currentToken.Start;

            return new GraphQLVariableDefinition
            {
                Comment = comment,
                Variable = ParseVariable(),
                Type = AdvanceThroughColonAndParseType(),
                DefaultValue = SkipEqualsAndParseValueLiteral(),
                Location = GetLocation(start)
            };
        }

        private List<GraphQLVariableDefinition>? ParseVariableDefinitions()
        {
            return Peek(TokenKind.PAREN_L) ?
                Many(TokenKind.PAREN_L, (ref ParserContext context) => context.ParseVariableDefinition(), TokenKind.PAREN_R) :
                null;
        }

        private bool Peek(TokenKind kind) => _currentToken.Kind == kind;

        private bool Skip(TokenKind kind)
        {
            ParseComment();

            bool isCurrentTokenMatching = _currentToken.Kind == kind;

            if (isCurrentTokenMatching)
            {
                Advance();
            }

            return isCurrentTokenMatching;
        }

        private object? SkipEqualsAndParseValueLiteral() => Skip(TokenKind.EQUALS) ? ParseValueLiteral(true) : null;
    }
}
<|MERGE_RESOLUTION|>--- conflicted
+++ resolved
@@ -1,1169 +1,1074 @@
-using System;
-using System.Collections.Generic;
-using GraphQLParser.AST;
-using GraphQLParser.Exceptions;
-
-namespace GraphQLParser
-{
-    // WARNING: mutable struct, pass it by reference to those methods that will change it
-    internal struct ParserContext
-    {
-<<<<<<< HEAD
-        private delegate TResult ParseCallback<out TResult>(ref ParserContext context);
-
-        private readonly ILexer _lexer;
+using System;
+using System.Collections.Generic;
+using GraphQLParser.AST;
+using GraphQLParser.Exceptions;
+
+namespace GraphQLParser
+{
+    // WARNING: mutable struct, pass it by reference to those methods that will change it
+    internal struct ParserContext
+    {
+        private delegate TResult ParseCallback<out TResult>(ref ParserContext context);
+
+        private readonly ILexer _lexer;
         private readonly ISource _source;
-        private readonly bool _ignoreComments;
-        private Stack<GraphQLComment>? _comments;
-        private Token _currentToken;
-        private Token _prevToken;
-
-        public ParserContext(ISource source, ILexer lexer, bool ignoreComments)
+        private readonly bool _ignoreComments;
+        private GraphQLComment? _comment;
+        private List<GraphQLComment>? _comments;
+        private Token _currentToken;
+        private Token _prevToken;
+
+        public ParserContext(ISource source, ILexer lexer, bool ignoreComments)
+        {
+            _comment = null;
+            _comments = null;
+            _source = source;
+            _lexer = lexer;
+            _ignoreComments = ignoreComments;
+
+            _currentToken = _lexer.Lex(source);
+            _prevToken = new Token
+            (
+                TokenKind.UNKNOWN,
+                null,
+                0,
+                0
+            );
+        }
+
+        public GraphQLComment? GetComment()
+        {
+            var ret = _comment;
+            _comment = null;
+            return ret;
+        }
+
+        public GraphQLDocument Parse() => ParseDocument();
+
+        private void Advance()
+        {
+            // We should not advance further if we have already reached the EOF.
+            if (_currentToken.Kind != TokenKind.EOF)
+            {
+                _prevToken = _currentToken;
+                _currentToken = _lexer.Lex(_source, _currentToken.End);
+            }
+        }
+
+        private GraphQLType AdvanceThroughColonAndParseType()
+        {
+            Expect(TokenKind.COLON);
+            return ParseType();
+        }
+
+        private List<T>? Any<T>(TokenKind open, ParseCallback<T> next, TokenKind close)
+            where T : ASTNode
+        {
+            Expect(open);
+
+            ParseComment();
+
+            List<T>? nodes = null;
+            while (!Skip(close))
+                (nodes ??= new List<T>()).Add(next(ref this));
+
+            return nodes;
+        }
+
+        private GraphQLDocument CreateDocument(int start, List<ASTNode> definitions, List<GraphQLComment>? comments)
+        {
+            return new GraphQLDocument
+            {
+                Location = new GraphQLLocation
+                (
+                    start,
+                    // Formally, to denote the end of the document, it is better to use _prevToken.End,
+                    // since _prevToken represents some real meaningful token; _currentToken here is always EOF.
+                    // EOF is a technical token with length = 0, _prevToken.End and _currentToken.End have the same value here.
+                    _prevToken.End // equals to _currentToken.End (EOF) 
+                ),
+                Definitions = definitions,
+                UnattachedComments = comments,
+            };
+        }
+
+        private GraphQLFieldSelection CreateFieldSelection(int start, GraphQLName name, GraphQLName? alias, GraphQLComment? comment)
+        {
+            return new GraphQLFieldSelection
+            {
+                Comment = comment,
+                Alias = alias,
+                Name = name,
+                Arguments = ParseArguments(),
+                Directives = ParseDirectives(),
+                SelectionSet = Peek(TokenKind.BRACE_L) ? ParseSelectionSet() : null,
+                Location = GetLocation(start)
+            };
+        }
+
+        private ASTNode CreateGraphQLFragmentSpread(int start, GraphQLComment? comment)
+        {
+            return new GraphQLFragmentSpread
+            {
+                Comment = comment,
+                Name = ParseFragmentName(),
+                Directives = ParseDirectives(),
+                Location = GetLocation(start)
+            };
+        }
+
+        private ASTNode CreateInlineFragment(int start, GraphQLComment? comment)
+        {
+            return new GraphQLInlineFragment
+            {
+                Comment = comment,
+                TypeCondition = GetTypeCondition(),
+                Directives = ParseDirectives(),
+                SelectionSet = ParseSelectionSet(),
+                Location = GetLocation(start)
+            };
+        }
+
+        private ASTNode CreateOperationDefinition(int start, OperationType operation, GraphQLName? name)
+        {
+            var comment = GetComment();
+            return new GraphQLOperationDefinition
+            {
+                Comment = comment,
+                Operation = operation,
+                Name = name,
+                VariableDefinitions = ParseVariableDefinitions(),
+                Directives = ParseDirectives(),
+                SelectionSet = ParseSelectionSet(),
+                Location = GetLocation(start)
+            };
+        }
+
+        private ASTNode CreateOperationDefinition(int start)
+        {
+            var comment = GetComment();
+            return new GraphQLOperationDefinition
+            {
+                Comment = comment,
+                Operation = OperationType.Query,
+                SelectionSet = ParseSelectionSet(),
+                Location = GetLocation(start)
+            };
+        }
+
+        private void Expect(TokenKind kind)
+        {
+            if (_currentToken.Kind == kind)
+            {
+                Advance();
+            }
+            else
+            {
+                throw new GraphQLSyntaxErrorException(
+                    $"Expected {Token.GetTokenKindDescription(kind)}, found {_currentToken}",
+                    _source,
+                    _currentToken.Start);
+            }
+        }
+
+        private GraphQLValue ExpectColonAndParseValueLiteral(bool isConstant)
+        {
+            Expect(TokenKind.COLON);
+            return ParseValueLiteral(isConstant);
+        }
+
+        private void ExpectKeyword(string keyword)
+        {
+            var token = _currentToken;
+            if (token.Kind == TokenKind.NAME && keyword.Equals(token.Value))
+            {
+                Advance();
+                return;
+            }
+
+            throw new GraphQLSyntaxErrorException(
+                    $"Expected \"{keyword}\", found Name \"{token.Value}\"", _source, _currentToken.Start);
+        }
+
+        private GraphQLNamedType ExpectOnKeywordAndParseNamedType()
+        {
+            ExpectKeyword("on");
+            return ParseNamedType();
+        }
+
+        private GraphQLValue? GetDefaultConstantValue()
+        {
+            GraphQLValue? defaultValue = null;
+            if (Skip(TokenKind.EQUALS))
+            {
+                defaultValue = ParseConstantValue();
+            }
+
+            return defaultValue;
+        }
+
+        private GraphQLLocation GetLocation(int start)
+        {
+            return new GraphQLLocation
+            (
+                start,
+                _prevToken.End
+            );
+        }
+
+        private GraphQLName? GetName() => Peek(TokenKind.NAME) ? ParseName() : null;
+
+        private GraphQLNamedType? GetTypeCondition()
+        {
+            GraphQLNamedType? typeCondition = null;
+            if (_currentToken.Value != null && _currentToken.Value.Equals("on"))
+            {
+                Advance();
+                typeCondition = ParseNamedType();
+            }
+
+            return typeCondition;
+        }
+
+        private List<T> Many<T>(TokenKind open, ParseCallback<T> next, TokenKind close)
+        {
+            Expect(open);
+
+            ParseComment();
+
+            var nodes = new List<T> { next(ref this) };
+            while (!Skip(close))
+                nodes.Add(next(ref this));
+
+            return nodes;
+        }
+
+        private GraphQLArgument ParseArgument()
+        {
+            var comment = GetComment();
+            int start = _currentToken.Start;
+
+            return new GraphQLArgument
+            {
+                Comment = comment,
+                Name = ParseName(),
+                Value = ExpectColonAndParseValueLiteral(false),
+                Location = GetLocation(start)
+            };
+        }
+
+        private List<GraphQLInputValueDefinition>? ParseArgumentDefs()
+        {
+            return Peek(TokenKind.PAREN_L)
+                ? Many(TokenKind.PAREN_L, (ref ParserContext context) => context.ParseInputValueDef(), TokenKind.PAREN_R)
+                : null;
+        }
+
+        private List<GraphQLArgument>? ParseArguments()
+        {
+            return Peek(TokenKind.PAREN_L) ?
+                Many(TokenKind.PAREN_L, (ref ParserContext context) => context.ParseArgument(), TokenKind.PAREN_R) :
+                null;
+        }
+
+        private GraphQLValue ParseBooleanValue(Token token)
+        {
+            Advance();
+            return new GraphQLScalarValue(ASTNodeKind.BooleanValue)
+            {
+                Value = token.Value,
+                Location = GetLocation(token.Start)
+            };
+        }
+
+        private GraphQLValue ParseConstantValue() => ParseValueLiteral(true);
+
+        private ASTNode ParseDefinition()
+        {
+            ParseComment();
+
+            if (Peek(TokenKind.BRACE_L))
+            {
+                return ParseOperationDefinition();
+            }
+
+            if (Peek(TokenKind.NAME))
+            {
+                ASTNode? definition;
+                if ((definition = ParseNamedDefinition()) != null)
+                    return definition;
+            }
+
+            throw new GraphQLSyntaxErrorException(
+                    $"Unexpected {_currentToken}", _source, _currentToken.Start);
+        }
+
+        private List<ASTNode> ParseDefinitionsIfNotEOF()
+        {
+            var result = new List<ASTNode>();
+
+            if (_currentToken.Kind != TokenKind.EOF)
+            {
+                do
+                {
+                    result.Add(ParseDefinition());
+                }
+                while (!Skip(TokenKind.EOF));
+            }
+
+            return result;
+        }
+
+        private GraphQLComment? ParseComment()
         {
-            _comments = null;
-            _source = source;
-            _lexer = lexer;
-            _ignoreComments = ignoreComments;
-
-            _currentToken = _lexer.Lex(source);
-=======
-        private delegate TResult ParseCallback<out TResult>(ref ParserContext context);
-
-        private readonly ILexer _lexer;
-        private readonly ISource _source;
-        private GraphQLComment? _comment;
-        private List<GraphQLComment>? _comments;
-        private Token _currentToken;
-        private Token _prevToken;
-
-        public ParserContext(ISource source, ILexer lexer)
-        {
-            _comment = null;
-            _comments = null;
-            _source = source;
-            _lexer = lexer;
-
-            _currentToken = _lexer.Lex(source);
->>>>>>> e07bd29a
-            _prevToken = new Token
-            (
-                TokenKind.UNKNOWN,
-                null,
-                0,
-                0
-            );
-        }
-
-        public GraphQLComment? GetComment()
-        {
-            var ret = _comment;
-            _comment = null;
-            return ret;
-        }
-
-        public GraphQLDocument Parse() => ParseDocument();
-
-        private void Advance()
-        {
-            // We should not advance further if we have already reached the EOF.
-            if (_currentToken.Kind != TokenKind.EOF)
-            {
-                _prevToken = _currentToken;
-                _currentToken = _lexer.Lex(_source, _currentToken.End);
+            if (_ignoreComments)
+            {
+                while (Peek(TokenKind.COMMENT))
+                {
+                    Advance();
+                }
+                return null;
             }
-        }
-
-        private GraphQLType AdvanceThroughColonAndParseType()
-        {
-            Expect(TokenKind.COLON);
-            return ParseType();
-        }
-
-        private List<T>? Any<T>(TokenKind open, ParseCallback<T> next, TokenKind close)
-            where T : ASTNode
-        {
-            Expect(open);
-
-            ParseComment();
-
-            List<T>? nodes = null;
-            while (!Skip(close))
-                (nodes ??= new List<T>()).Add(next(ref this));
-
-            return nodes;
-        }
-
-        private GraphQLDocument CreateDocument(int start, List<ASTNode> definitions, List<GraphQLComment>? comments)
-        {
-            return new GraphQLDocument
-            {
-                Location = new GraphQLLocation
-                (
-                    start,
-                    // Formally, to denote the end of the document, it is better to use _prevToken.End,
-                    // since _prevToken represents some real meaningful token; _currentToken here is always EOF.
-                    // EOF is a technical token with length = 0, _prevToken.End and _currentToken.End have the same value here.
-                    _prevToken.End // equals to _currentToken.End (EOF) 
-                ),
-                Definitions = definitions,
-                UnattachedComments = comments,
-            };
-        }
-
-        private GraphQLFieldSelection CreateFieldSelection(int start, GraphQLName name, GraphQLName? alias, GraphQLComment? comment)
-        {
-            return new GraphQLFieldSelection
-            {
-                Comment = comment,
-                Alias = alias,
-                Name = name,
-                Arguments = ParseArguments(),
-                Directives = ParseDirectives(),
-                SelectionSet = Peek(TokenKind.BRACE_L) ? ParseSelectionSet() : null,
-                Location = GetLocation(start)
-            };
-        }
-
-        private ASTNode CreateGraphQLFragmentSpread(int start, GraphQLComment? comment)
-        {
-            return new GraphQLFragmentSpread
-            {
-                Comment = comment,
-                Name = ParseFragmentName(),
-                Directives = ParseDirectives(),
-                Location = GetLocation(start)
-            };
-        }
-
-        private ASTNode CreateInlineFragment(int start, GraphQLComment? comment)
-        {
-            return new GraphQLInlineFragment
-            {
-                Comment = comment,
-                TypeCondition = GetTypeCondition(),
-                Directives = ParseDirectives(),
-                SelectionSet = ParseSelectionSet(),
-                Location = GetLocation(start)
-            };
-        }
-
-        private ASTNode CreateOperationDefinition(int start, OperationType operation, GraphQLName? name)
-        {
-            var comment = GetComment();
-            return new GraphQLOperationDefinition
-            {
-                Comment = comment,
-                Operation = operation,
-                Name = name,
-                VariableDefinitions = ParseVariableDefinitions(),
-                Directives = ParseDirectives(),
-                SelectionSet = ParseSelectionSet(),
-                Location = GetLocation(start)
-            };
-        }
-
-        private ASTNode CreateOperationDefinition(int start)
-        {
-            var comment = GetComment();
-            return new GraphQLOperationDefinition
-            {
-                Comment = comment,
-                Operation = OperationType.Query,
-                SelectionSet = ParseSelectionSet(),
-                Location = GetLocation(start)
-            };
-        }
-
-        private void Expect(TokenKind kind)
-        {
-            if (_currentToken.Kind == kind)
-            {
-                Advance();
-            }
-            else
-            {
-                throw new GraphQLSyntaxErrorException(
-                    $"Expected {Token.GetTokenKindDescription(kind)}, found {_currentToken}",
-                    _source,
-                    _currentToken.Start);
-            }
-        }
-
-        private GraphQLValue ExpectColonAndParseValueLiteral(bool isConstant)
-        {
-            Expect(TokenKind.COLON);
-            return ParseValueLiteral(isConstant);
-        }
-
-        private void ExpectKeyword(string keyword)
-        {
-            var token = _currentToken;
-            if (token.Kind == TokenKind.NAME && keyword.Equals(token.Value))
-            {
-                Advance();
-                return;
-            }
-
-            throw new GraphQLSyntaxErrorException(
-                    $"Expected \"{keyword}\", found Name \"{token.Value}\"", _source, _currentToken.Start);
-        }
-
-        private GraphQLNamedType ExpectOnKeywordAndParseNamedType()
-        {
-            ExpectKeyword("on");
-            return ParseNamedType();
-        }
-
-        private GraphQLValue? GetDefaultConstantValue()
-        {
-            GraphQLValue? defaultValue = null;
-            if (Skip(TokenKind.EQUALS))
-            {
-                defaultValue = ParseConstantValue();
-            }
-
-            return defaultValue;
-        }
-
-        private GraphQLLocation GetLocation(int start)
-        {
-            return new GraphQLLocation
-            (
-                start,
-                _prevToken.End
-            );
-        }
-
-        private GraphQLName? GetName() => Peek(TokenKind.NAME) ? ParseName() : null;
-
-        private GraphQLNamedType? GetTypeCondition()
-        {
-            GraphQLNamedType? typeCondition = null;
-            if (_currentToken.Value != null && _currentToken.Value.Equals("on"))
-            {
-                Advance();
-                typeCondition = ParseNamedType();
-            }
-
-            return typeCondition;
-        }
-
-        private List<T> Many<T>(TokenKind open, ParseCallback<T> next, TokenKind close)
-        {
-            Expect(open);
-
-            ParseComment();
-
-            var nodes = new List<T> { next(ref this) };
-            while (!Skip(close))
-                nodes.Add(next(ref this));
-
-            return nodes;
-        }
-
-        private GraphQLArgument ParseArgument()
-        {
-            var comment = GetComment();
-            int start = _currentToken.Start;
-
-            return new GraphQLArgument
-            {
-                Comment = comment,
-                Name = ParseName(),
-                Value = ExpectColonAndParseValueLiteral(false),
-                Location = GetLocation(start)
-            };
-        }
-
-        private List<GraphQLInputValueDefinition>? ParseArgumentDefs()
-        {
-            return Peek(TokenKind.PAREN_L)
-                ? Many(TokenKind.PAREN_L, (ref ParserContext context) => context.ParseInputValueDef(), TokenKind.PAREN_R)
-<<<<<<< HEAD
-                : null;
-        }
-
-        private List<GraphQLArgument>? ParseArguments()
-        {
-            return Peek(TokenKind.PAREN_L) ?
-                Many(TokenKind.PAREN_L, (ref ParserContext context) => context.ParseArgument(), TokenKind.PAREN_R) :
-                null;
-        }
-
-        private GraphQLValue ParseBooleanValue(Token token)
-        {
-            Advance();
-            return new GraphQLScalarValue(ASTNodeKind.BooleanValue)
-            {
-                Value = token.Value,
-                Location = GetLocation(token.Start)
-            };
-        }
-
-        private GraphQLValue ParseConstantValue() => ParseValueLiteral(true);
-
-        private ASTNode ParseDefinition()
-        {
-            ParseComment();
-
-            if (Peek(TokenKind.BRACE_L))
-            {
-                return ParseOperationDefinition();
-            }
-
-            if (Peek(TokenKind.NAME))
-            {
-                ASTNode? definition;
-                if ((definition = ParseNamedDefinition()) != null)
-                    return definition;
-            }
-
-            throw new GraphQLSyntaxErrorException(
-                    $"Unexpected {_currentToken}", _source, _currentToken.Start);
-        }
-
-        private List<ASTNode> ParseDefinitionsIfNotEOF()
-        {
-            var result = new List<ASTNode>();
-
-            if (_currentToken.Kind != TokenKind.EOF)
-            {
-                do
-                {
-                    result.Add(ParseDefinition());
-                }
-                while (!Skip(TokenKind.EOF));
-            }
-
-            return result;
-        }
-
-        private GraphQLComment? ParseComment()
-        {
-            if (_ignoreComments)
-            {
-                while (Peek(TokenKind.COMMENT))
-                {
-                    Advance();
-                }
-                return null;
-            }
-
-            if (!Peek(TokenKind.COMMENT))
-            {
-                return null;
-            }
-
-            var text = new List<string?>();
-            int start = _currentToken.Start;
-            int end;
-
-            do
-            {
-                text.Add(_currentToken.Value);
-                end = _currentToken.End;
-                Advance();
-=======
-                : null;
-        }
-
-        private List<GraphQLArgument>? ParseArguments()
-        {
-            return Peek(TokenKind.PAREN_L) ?
-                Many(TokenKind.PAREN_L, (ref ParserContext context) => context.ParseArgument(), TokenKind.PAREN_R) :
-                null;
-        }
-
-        private GraphQLValue ParseBooleanValue(Token token)
-        {
-            Advance();
-            return new GraphQLScalarValue(ASTNodeKind.BooleanValue)
-            {
-                Value = token.Value,
-                Location = GetLocation(token.Start)
-            };
-        }
-
-        private GraphQLValue ParseConstantValue() => ParseValueLiteral(true);
-
-        private ASTNode ParseDefinition()
-        {
-            ParseComment();
-
-            if (Peek(TokenKind.BRACE_L))
-            {
-                return ParseOperationDefinition();
-            }
-
-            if (Peek(TokenKind.NAME))
-            {
-                ASTNode? definition;
-                if ((definition = ParseNamedDefinition()) != null)
-                    return definition;
->>>>>>> e07bd29a
-            }
-
-            throw new GraphQLSyntaxErrorException(
-                    $"Unexpected {_currentToken}", _source, _currentToken.Start);
-        }
-
-        private List<ASTNode> ParseDefinitionsIfNotEOF()
-        {
-            var result = new List<ASTNode>();
-
-            if (_currentToken.Kind != TokenKind.EOF)
-            {
-                do
-                {
-                    result.Add(ParseDefinition());
-                }
-                while (!Skip(TokenKind.EOF));
-            }
-
-            return result;
-        }
-
-        private GraphQLComment? ParseComment()
-        {
-            if (!Peek(TokenKind.COMMENT))
-            {
-                return null;
-            }
-
-            var text = new List<string?>();
-            int start = _currentToken.Start;
-            int end;
-
-            do
-            {
-                text.Add(_currentToken.Value);
-                end = _currentToken.End;
-                Advance();
-            }
-            while (_currentToken.Kind == TokenKind.COMMENT);
-
-            var comment = new GraphQLComment(string.Join(Environment.NewLine, text))
-            {
-                Location = new GraphQLLocation
-                (
-                    start,
-                    end
-                )
-            };
-
-            if (_comment != null)
-            {
-                if (_comments == null)
-                    _comments = new List<GraphQLComment>();
-                _comments.Add(_comment);
-            }
-
-            _comment = comment;
-
-            return comment;
-        }
-
-        private GraphQLDirective ParseDirective()
-        {
-            int start = _currentToken.Start;
-            Expect(TokenKind.AT);
-            return new GraphQLDirective
-            {
-                Name = ParseName(),
-                Arguments = ParseArguments(),
-                Location = GetLocation(start)
-            };
-        }
-
-        /// <summary>
-        /// http://spec.graphql.org/draft/#DirectiveDefinition
-        /// DirectiveDefinition:
-        ///     Description(opt) directive @ Name ArgumentsDefinition(opt) repeatable(opt) on DirectiveLocations
-        /// </summary>
-        /// <returns></returns>
-        private GraphQLDirectiveDefinition ParseDirectiveDefinition()
-        {
-            var comment = GetComment();
-            int start = _currentToken.Start;
-            ExpectKeyword("directive");
-            Expect(TokenKind.AT);
-
-            var name = ParseName();
-            var args = ParseArgumentDefs();
-            bool repeatable = ParseRepeatable();
-
-            ExpectKeyword("on");
-            var locations = ParseDirectiveLocations();
-
-            return new GraphQLDirectiveDefinition
-            {
-                Comment = comment,
-                Name = name,
-                Repeatable = repeatable,
-                Arguments = args,
-                Locations = locations,
-                Location = GetLocation(start)
-            };
-        }
-
-        private bool ParseRepeatable()
-        {
-            if (Peek(TokenKind.NAME))
-            {
-                switch (_currentToken.Value)
-                {
-                    case "repeatable":
-                        Advance();
-                        return true;
-                    case "on":
-                        return false;
-                    default:
-                        throw new GraphQLSyntaxErrorException($"Unexpected {_currentToken}", _source, _currentToken.Start);
-                }
-            }
-
-            return false;
-        }
-
-        private List<GraphQLName> ParseDirectiveLocations()
-        {
-            var locations = new List<GraphQLName>();
-
-            // Directive locations may be defined with an optional leading | character
-            // to aid formatting when representing a longer list of possible locations
-            Skip(TokenKind.PIPE);
-
-            do
-            {
-                locations.Add(ParseName());
-            }
-            while (Skip(TokenKind.PIPE));
-
-            return locations;
-        }
-
-        private List<GraphQLDirective>? ParseDirectives()
-        {
-            List<GraphQLDirective>? directives = null;
-            while (Peek(TokenKind.AT))
-                (directives ??= new List<GraphQLDirective>()).Add(ParseDirective());
-
-            return directives;
-        }
-
-        private GraphQLDocument ParseDocument()
-        {
-            int start = _currentToken.Start;
-            var definitions = ParseDefinitionsIfNotEOF();
-            if (_comment != null)
-            {
-                if (_comments == null)
-                    _comments = new List<GraphQLComment>();
-                _comments.Add(_comment);
-            }
-
-            return CreateDocument(start, definitions, _comments);
-        }
-
-        private GraphQLEnumTypeDefinition ParseEnumTypeDefinition()
-        {
-            var comment = GetComment();
-            int start = _currentToken.Start;
-            ExpectKeyword("enum");
-
-            return new GraphQLEnumTypeDefinition
-            {
-                Comment = comment,
-                Name = ParseName(),
-                Directives = ParseDirectives(),
-                Values = Many(TokenKind.BRACE_L, (ref ParserContext context) => context.ParseEnumValueDefinition(), TokenKind.BRACE_R),
-                Location = GetLocation(start)
-            };
-        }
-
-        private GraphQLValue ParseEnumValue(Token token)
-        {
-            Advance();
-            return new GraphQLScalarValue(ASTNodeKind.EnumValue)
-            {
-                Value = token.Value,
-                Location = GetLocation(token.Start)
-            };
-        }
-
-        private GraphQLEnumValueDefinition ParseEnumValueDefinition()
-        {
-            var comment = GetComment();
-            int start = _currentToken.Start;
-
-            return new GraphQLEnumValueDefinition
-            {
-                Comment = comment,
-                Name = ParseName(),
-                Directives = ParseDirectives(),
-                Location = GetLocation(start)
-            };
-        }
-
-        private GraphQLFieldDefinition ParseFieldDefinition()
-        {
-            var comment = GetComment();
-            int start = _currentToken.Start;
-            var name = ParseName();
-            var args = ParseArgumentDefs();
-            Expect(TokenKind.COLON);
-
-            return new GraphQLFieldDefinition
-            {
-                Comment = comment,
-                Name = name,
-                Arguments = args,
-                Type = ParseType(),
-                Directives = ParseDirectives(),
-                Location = GetLocation(start)
-            };
-        }
-
-        private GraphQLFieldSelection ParseFieldSelection()
-        {
-            var comment = GetComment();
-            int start = _currentToken.Start;
-            var nameOrAlias = ParseName();
-            GraphQLName name;
-            GraphQLName? alias;
-
-            if (Skip(TokenKind.COLON))
-            {
-                name = ParseName();
-                alias = nameOrAlias;
-            }
-            else
-            {
-                alias = null;
-                name = nameOrAlias;
-            }
-
-            return CreateFieldSelection(start, name, alias, comment);
-        }
-
-        private GraphQLValue ParseFloat(/*bool isConstant*/)
-        {
-            var token = _currentToken;
-            Advance();
-            return new GraphQLScalarValue(ASTNodeKind.FloatValue)
-            {
-                Value = token.Value,
-                Location = GetLocation(token.Start)
-            };
-        }
-
-        private ASTNode ParseFragment()
-        {
-            var comment = GetComment();
-            int start = _currentToken.Start;
-            Expect(TokenKind.SPREAD);
-
-            return Peek(TokenKind.NAME) && !"on".Equals(_currentToken.Value)
-                ? CreateGraphQLFragmentSpread(start, comment)
-                : CreateInlineFragment(start, comment);
-        }
-
-        private GraphQLFragmentDefinition ParseFragmentDefinition()
-        {
-            var comment = GetComment();
-            int start = _currentToken.Start;
-            ExpectKeyword("fragment");
-
-            return new GraphQLFragmentDefinition
-            {
-                Comment = comment,
-                Name = ParseFragmentName(),
-                TypeCondition = ExpectOnKeywordAndParseNamedType(),
-                Directives = ParseDirectives(),
-                SelectionSet = ParseSelectionSet(),
-                Location = GetLocation(start)
-            };
-        }
-
-        private GraphQLName ParseFragmentName()
-        {
-            if ("on".Equals(_currentToken.Value))
-            {
-                throw new GraphQLSyntaxErrorException(
-                    $"Unexpected {_currentToken}", _source, _currentToken.Start);
-            }
-
-            return ParseName();
-        }
-
-        private List<GraphQLNamedType>? ParseImplementsInterfaces()
-        {
-            List<GraphQLNamedType>? types = null;
-            if (_currentToken.Value?.Equals("implements") == true)
-            {
-                types = new List<GraphQLNamedType>();
-                Advance();
-
-                do
-                {
-                    types.Add(ParseNamedType());
-                }
-                while (Peek(TokenKind.NAME));
-            }
-
-            return types;
-        }
-
-        private GraphQLInputObjectTypeDefinition ParseInputObjectTypeDefinition()
-        {
-            var comment = GetComment();
-            int start = _currentToken.Start;
-            ExpectKeyword("input");
-
-            return new GraphQLInputObjectTypeDefinition
-            {
-                Comment = comment,
-                Name = ParseName(),
-                Directives = ParseDirectives(),
-                Fields = Any(TokenKind.BRACE_L, (ref ParserContext context) => context.ParseInputValueDef(), TokenKind.BRACE_R),
-                Location = GetLocation(start)
-            };
-        }
-
-        private GraphQLInputValueDefinition ParseInputValueDef()
-        {
-            var comment = GetComment();
-            int start = _currentToken.Start;
-            var name = ParseName();
-            Expect(TokenKind.COLON);
-
-            return new GraphQLInputValueDefinition
-            {
-                Comment = comment,
-                Name = name,
-                Type = ParseType(),
-                DefaultValue = GetDefaultConstantValue(),
-                Directives = ParseDirectives(),
-                Location = GetLocation(start)
-            };
-        }
-
-        private GraphQLValue ParseInt(/*bool isConstant*/)
-        {
-            var token = _currentToken;
-            Advance();
-
-            return new GraphQLScalarValue(ASTNodeKind.IntValue)
-            {
-                Value = token.Value,
-                Location = GetLocation(token.Start)
-            };
-        }
-
-        private GraphQLInterfaceTypeDefinition ParseInterfaceTypeDefinition()
-        {
-            var comment = GetComment();
-            int start = _currentToken.Start;
-            ExpectKeyword("interface");
-
-            return new GraphQLInterfaceTypeDefinition
-            {
-                Comment = comment,
-                Name = ParseName(),
-                Directives = ParseDirectives(),
-                Fields = Any(TokenKind.BRACE_L, (ref ParserContext context) => context.ParseFieldDefinition(), TokenKind.BRACE_R),
-                Location = GetLocation(start)
-            };
-        }
-
-        private GraphQLValue ParseList(bool isConstant)
-        {
-            int start = _currentToken.Start;
-            // the compiler caches these delegates in the generated code
-            ParseCallback<GraphQLValue> constant = (ref ParserContext context) => context.ParseConstantValue();
-            ParseCallback<GraphQLValue> value = (ref ParserContext context) => context.ParseValueValue();
-
-            return new GraphQLListValue(ASTNodeKind.ListValue)
-            {
-                Values = Any(TokenKind.BRACKET_L, isConstant ? constant : value, TokenKind.BRACKET_R),
-                Location = GetLocation(start),
-                AstValue = _source.Body.Substring(start, _currentToken.End - start - 1)
-            };
-        }
-
-        private GraphQLName ParseName()
-        {
-            int start = _currentToken.Start;
-            string? value = _currentToken.Value;
-
-            Expect(TokenKind.NAME);
-
-            return new GraphQLName
-            {
-                Location = GetLocation(start),
-                Value = value
-            };
-        }
-
-        private ASTNode? ParseNamedDefinition()
-        {
-            return _currentToken.Value switch
-            {
-                "query" => ParseOperationDefinition(),
-                "mutation" => ParseOperationDefinition(),
-                "subscription" => ParseOperationDefinition(),
-                "fragment" => ParseFragmentDefinition(),
-                "schema" => ParseSchemaDefinition(),
-                "scalar" => ParseScalarTypeDefinition(),
-                "type" => ParseObjectTypeDefinition(),
-                "interface" => ParseInterfaceTypeDefinition(),
-                "union" => ParseUnionTypeDefinition(),
-                "enum" => ParseEnumTypeDefinition(),
-                "input" => ParseInputObjectTypeDefinition(),
-                "extend" => ParseTypeExtensionDefinition(),
-                "directive" => ParseDirectiveDefinition(),
-                _ => null
-            };
-        }
-
-        private GraphQLNamedType ParseNamedType()
-        {
-            int start = _currentToken.Start;
-            return new GraphQLNamedType
-            {
-                Name = ParseName(),
-                Location = GetLocation(start)
-            };
-        }
-
-        private GraphQLValue ParseNameValue(/*bool isConstant*/)
-        {
-            var token = _currentToken;
-
-            if ("true".Equals(token.Value) || "false".Equals(token.Value))
-            {
-                return ParseBooleanValue(token);
-            }
-            else if (token.Value != null)
-            {
-                return token.Value.Equals("null")
-                    ? ParseNullValue(token)
-                    : ParseEnumValue(token);
-            }
-
-            throw new GraphQLSyntaxErrorException(
-                    $"Unexpected {_currentToken}", _source, _currentToken.Start);
-        }
-
-        private GraphQLValue ParseObject(bool isConstant)
-        {
-            var comment = GetComment();
-            int start = _currentToken.Start;
-
-            return new GraphQLObjectValue
-            {
-                Comment = comment,
-                Fields = ParseObjectFields(isConstant),
-                Location = GetLocation(start)
-            };
-        }
-
-        private GraphQLValue ParseNullValue(Token token)
-        {
-            Advance();
-            return new GraphQLScalarValue(ASTNodeKind.NullValue)
-            {
-                Value = null,
-                Location = GetLocation(token.Start)
-            };
-        }
-
-        private GraphQLObjectField ParseObjectField(bool isConstant)
-        {
-            var comment = GetComment();
-            int start = _currentToken.Start;
-            return new GraphQLObjectField
-            {
-                Comment = comment,
-                Name = ParseName(),
-                Value = ExpectColonAndParseValueLiteral(isConstant),
-                Location = GetLocation(start)
-            };
-        }
-
-        private List<GraphQLObjectField> ParseObjectFields(bool isConstant)
-        {
-            var fields = new List<GraphQLObjectField>();
-
-            Expect(TokenKind.BRACE_L);
-            while (!Skip(TokenKind.BRACE_R))
-                fields.Add(ParseObjectField(isConstant));
-
-            return fields;
-        }
-
-        private GraphQLObjectTypeDefinition ParseObjectTypeDefinition()
-        {
-            var comment = GetComment();
-
-            int start = _currentToken.Start;
-            ExpectKeyword("type");
-
-            return new GraphQLObjectTypeDefinition
-            {
-                Comment = comment,
-                Name = ParseName(),
-                Interfaces = ParseImplementsInterfaces(),
-                Directives = ParseDirectives(),
-                Fields = Any(TokenKind.BRACE_L, (ref ParserContext context) => context.ParseFieldDefinition(), TokenKind.BRACE_R),
-                Location = GetLocation(start)
-            };
-        }
-
-        private ASTNode ParseOperationDefinition()
-        {
-            int start = _currentToken.Start;
-
-            return Peek(TokenKind.BRACE_L)
-                ? CreateOperationDefinition(start)
-                : CreateOperationDefinition(start, ParseOperationType(), GetName());
-        }
-
-        private OperationType ParseOperationType()
-        {
-            var token = _currentToken;
-            Expect(TokenKind.NAME);
-
-            return token.Value switch
-            {
-                "mutation" => OperationType.Mutation,
-                "subscription" => OperationType.Subscription,
-                _ => OperationType.Query
-            };
-        }
-
-        private GraphQLOperationTypeDefinition ParseOperationTypeDefinition()
-        {
-            int start = _currentToken.Start;
-            var operation = ParseOperationType();
-            Expect(TokenKind.COLON);
-            var type = ParseNamedType();
-
-            return new GraphQLOperationTypeDefinition
-            {
-                Operation = operation,
-                Type = type,
-                Location = GetLocation(start)
-            };
-        }
-
-        private GraphQLScalarTypeDefinition ParseScalarTypeDefinition()
-        {
-            var comment = GetComment();
-            int start = _currentToken.Start;
-            ExpectKeyword("scalar");
-            var name = ParseName();
-            var directives = ParseDirectives();
-
-            return new GraphQLScalarTypeDefinition
-            {
-                Comment = comment,
-                Name = name,
-                Directives = directives,
-                Location = GetLocation(start)
-            };
-        }
-
-        private GraphQLSchemaDefinition ParseSchemaDefinition()
-        {
-            var comment = GetComment();
-            int start = _currentToken.Start;
-            ExpectKeyword("schema");
-            var directives = ParseDirectives();
-            var operationTypes = Many(TokenKind.BRACE_L, (ref ParserContext context) => context.ParseOperationTypeDefinition(), TokenKind.BRACE_R);
-
-            return new GraphQLSchemaDefinition
-            {
-                Comment = comment,
-                Directives = directives,
-                OperationTypes = operationTypes,
-                Location = GetLocation(start)
-            };
-        }
-
-        private ASTNode ParseSelection()
-        {
-            return Peek(TokenKind.SPREAD) ?
-                ParseFragment() :
-                ParseFieldSelection();
-        }
-
-        private GraphQLSelectionSet ParseSelectionSet()
-        {
-            int start = _currentToken.Start;
-            return new GraphQLSelectionSet
-            {
-                Selections = Many(TokenKind.BRACE_L, (ref ParserContext context) => context.ParseSelection(), TokenKind.BRACE_R),
-                Location = GetLocation(start)
-            };
-        }
-
-        private GraphQLValue ParseString(/*bool isConstant*/)
-        {
-            var token = _currentToken;
-            Advance();
-            return new GraphQLScalarValue(ASTNodeKind.StringValue)
-            {
-                Value = token.Value,
-                Location = GetLocation(token.Start)
-            };
-        }
-
-        private GraphQLType ParseType()
-        {
-            GraphQLType type;
-            int start = _currentToken.Start;
-            if (Skip(TokenKind.BRACKET_L))
-            {
-                type = ParseType();
-                Expect(TokenKind.BRACKET_R);
-                type = new GraphQLListType
-                {
-                    Type = type,
-                    Location = GetLocation(start)
-                };
-            }
-            else
-            {
-                type = ParseNamedType();
-            }
-
-            return Skip(TokenKind.BANG)
-                ? new GraphQLNonNullType
-                {
-                    Type = type,
-                    Location = GetLocation(start)
-                }
-                : type;
-        }
-
-        private GraphQLTypeExtensionDefinition ParseTypeExtensionDefinition()
-        {
-            var comment = GetComment();
-            int start = _currentToken.Start;
-            ExpectKeyword("extend");
-            var definition = ParseObjectTypeDefinition();
-
-            return new GraphQLTypeExtensionDefinition
-            {
-                Comment = comment,
-                Name = definition.Name,
-                Definition = definition,
-                Location = GetLocation(start)
-            };
-        }
-
-        private List<GraphQLNamedType> ParseUnionMembers()
-        {
-            var members = new List<GraphQLNamedType>();
-
-            // Union members may be defined with an optional leading | character
-            // to aid formatting when representing a longer list of possible types
-            Skip(TokenKind.PIPE);
-
-            do
-            {
-                members.Add(ParseNamedType());
-            }
-            while (Skip(TokenKind.PIPE));
-
-            return members;
-        }
-
-        private GraphQLUnionTypeDefinition ParseUnionTypeDefinition()
-        {
-            var comment = GetComment();
-            int start = _currentToken.Start;
-            ExpectKeyword("union");
-            var name = ParseName();
-            var directives = ParseDirectives();
-            Expect(TokenKind.EQUALS);
-            var types = ParseUnionMembers();
-
-            return new GraphQLUnionTypeDefinition
-            {
-                Comment = comment,
-                Name = name,
-                Directives = directives,
-                Types = types,
-                Location = GetLocation(start)
-            };
-        }
-
-        private GraphQLValue ParseValueLiteral(bool isConstant) => _currentToken.Kind switch
-        {
-            TokenKind.BRACKET_L => ParseList(isConstant),
-            TokenKind.BRACE_L => ParseObject(isConstant),
-            TokenKind.INT => ParseInt(/*isConstant*/),
-            TokenKind.FLOAT => ParseFloat(/*isConstant*/),
-            TokenKind.STRING => ParseString(/*isConstant*/),
-            TokenKind.NAME => ParseNameValue(/*isConstant*/),
-            TokenKind.DOLLAR when !isConstant => ParseVariable(),
-            _ => throw new GraphQLSyntaxErrorException($"Unexpected {_currentToken}", _source, _currentToken.Start)
-        };
-
-        private GraphQLValue ParseValueValue() => ParseValueLiteral(false);
-
-        private GraphQLVariable ParseVariable()
-        {
-            int start = _currentToken.Start;
-            Expect(TokenKind.DOLLAR);
-
-            return new GraphQLVariable
-            {
-                Name = GetName(),
-                Location = GetLocation(start)
-            };
-        }
-
-        private GraphQLVariableDefinition ParseVariableDefinition()
-        {
-            var comment = GetComment();
-            int start = _currentToken.Start;
-
-            return new GraphQLVariableDefinition
-            {
-                Comment = comment,
-                Variable = ParseVariable(),
-                Type = AdvanceThroughColonAndParseType(),
-                DefaultValue = SkipEqualsAndParseValueLiteral(),
-                Location = GetLocation(start)
-            };
-        }
-
-        private List<GraphQLVariableDefinition>? ParseVariableDefinitions()
-        {
-            return Peek(TokenKind.PAREN_L) ?
-                Many(TokenKind.PAREN_L, (ref ParserContext context) => context.ParseVariableDefinition(), TokenKind.PAREN_R) :
-                null;
-        }
-
-        private bool Peek(TokenKind kind) => _currentToken.Kind == kind;
-
-        private bool Skip(TokenKind kind)
-        {
-            ParseComment();
-
-            bool isCurrentTokenMatching = _currentToken.Kind == kind;
-
-            if (isCurrentTokenMatching)
-            {
-                Advance();
-            }
-
-            return isCurrentTokenMatching;
-        }
-
-        private object? SkipEqualsAndParseValueLiteral() => Skip(TokenKind.EQUALS) ? ParseValueLiteral(true) : null;
-    }
-}
+
+            if (!Peek(TokenKind.COMMENT))
+            {
+                return null;
+            }
+
+            var text = new List<string?>();
+            int start = _currentToken.Start;
+            int end;
+
+            do
+            {
+                text.Add(_currentToken.Value);
+                end = _currentToken.End;
+                Advance();
+            }
+            while (_currentToken.Kind == TokenKind.COMMENT);
+
+            var comment = new GraphQLComment(string.Join(Environment.NewLine, text))
+            {
+                Location = new GraphQLLocation
+                (
+                    start,
+                    end
+                )
+            };
+
+            if (_comment != null)
+            {
+                if (_comments == null)
+                    _comments = new List<GraphQLComment>();
+                _comments.Add(_comment);
+            }
+
+            _comment = comment;
+
+            return comment;
+        }
+
+        private GraphQLDirective ParseDirective()
+        {
+            int start = _currentToken.Start;
+            Expect(TokenKind.AT);
+            return new GraphQLDirective
+            {
+                Name = ParseName(),
+                Arguments = ParseArguments(),
+                Location = GetLocation(start)
+            };
+        }
+
+        /// <summary>
+        /// http://spec.graphql.org/draft/#DirectiveDefinition
+        /// DirectiveDefinition:
+        ///     Description(opt) directive @ Name ArgumentsDefinition(opt) repeatable(opt) on DirectiveLocations
+        /// </summary>
+        /// <returns></returns>
+        private GraphQLDirectiveDefinition ParseDirectiveDefinition()
+        {
+            var comment = GetComment();
+            int start = _currentToken.Start;
+            ExpectKeyword("directive");
+            Expect(TokenKind.AT);
+
+            var name = ParseName();
+            var args = ParseArgumentDefs();
+            bool repeatable = ParseRepeatable();
+
+            ExpectKeyword("on");
+            var locations = ParseDirectiveLocations();
+
+            return new GraphQLDirectiveDefinition
+            {
+                Comment = comment,
+                Name = name,
+                Repeatable = repeatable,
+                Arguments = args,
+                Locations = locations,
+                Location = GetLocation(start)
+            };
+        }
+
+        private bool ParseRepeatable()
+        {
+            if (Peek(TokenKind.NAME))
+            {
+                switch (_currentToken.Value)
+                {
+                    case "repeatable":
+                        Advance();
+                        return true;
+                    case "on":
+                        return false;
+                    default:
+                        throw new GraphQLSyntaxErrorException($"Unexpected {_currentToken}", _source, _currentToken.Start);
+                }
+            }
+
+            return false;
+        }
+
+        private List<GraphQLName> ParseDirectiveLocations()
+        {
+            var locations = new List<GraphQLName>();
+
+            // Directive locations may be defined with an optional leading | character
+            // to aid formatting when representing a longer list of possible locations
+            Skip(TokenKind.PIPE);
+
+            do
+            {
+                locations.Add(ParseName());
+            }
+            while (Skip(TokenKind.PIPE));
+
+            return locations;
+        }
+
+        private List<GraphQLDirective>? ParseDirectives()
+        {
+            List<GraphQLDirective>? directives = null;
+            while (Peek(TokenKind.AT))
+                (directives ??= new List<GraphQLDirective>()).Add(ParseDirective());
+
+            return directives;
+        }
+
+        private GraphQLDocument ParseDocument()
+        {
+            int start = _currentToken.Start;
+            var definitions = ParseDefinitionsIfNotEOF();
+            if (_comment != null)
+            {
+                if (_comments == null)
+                    _comments = new List<GraphQLComment>();
+                _comments.Add(_comment);
+            }
+
+            return CreateDocument(start, definitions, _comments);
+        }
+
+        private GraphQLEnumTypeDefinition ParseEnumTypeDefinition()
+        {
+            var comment = GetComment();
+            int start = _currentToken.Start;
+            ExpectKeyword("enum");
+
+            return new GraphQLEnumTypeDefinition
+            {
+                Comment = comment,
+                Name = ParseName(),
+                Directives = ParseDirectives(),
+                Values = Many(TokenKind.BRACE_L, (ref ParserContext context) => context.ParseEnumValueDefinition(), TokenKind.BRACE_R),
+                Location = GetLocation(start)
+            };
+        }
+
+        private GraphQLValue ParseEnumValue(Token token)
+        {
+            Advance();
+            return new GraphQLScalarValue(ASTNodeKind.EnumValue)
+            {
+                Value = token.Value,
+                Location = GetLocation(token.Start)
+            };
+        }
+
+        private GraphQLEnumValueDefinition ParseEnumValueDefinition()
+        {
+            var comment = GetComment();
+            int start = _currentToken.Start;
+
+            return new GraphQLEnumValueDefinition
+            {
+                Comment = comment,
+                Name = ParseName(),
+                Directives = ParseDirectives(),
+                Location = GetLocation(start)
+            };
+        }
+
+        private GraphQLFieldDefinition ParseFieldDefinition()
+        {
+            var comment = GetComment();
+            int start = _currentToken.Start;
+            var name = ParseName();
+            var args = ParseArgumentDefs();
+            Expect(TokenKind.COLON);
+
+            return new GraphQLFieldDefinition
+            {
+                Comment = comment,
+                Name = name,
+                Arguments = args,
+                Type = ParseType(),
+                Directives = ParseDirectives(),
+                Location = GetLocation(start)
+            };
+        }
+
+        private GraphQLFieldSelection ParseFieldSelection()
+        {
+            var comment = GetComment();
+            int start = _currentToken.Start;
+            var nameOrAlias = ParseName();
+            GraphQLName name;
+            GraphQLName? alias;
+
+            if (Skip(TokenKind.COLON))
+            {
+                name = ParseName();
+                alias = nameOrAlias;
+            }
+            else
+            {
+                alias = null;
+                name = nameOrAlias;
+            }
+
+            return CreateFieldSelection(start, name, alias, comment);
+        }
+
+        private GraphQLValue ParseFloat(/*bool isConstant*/)
+        {
+            var token = _currentToken;
+            Advance();
+            return new GraphQLScalarValue(ASTNodeKind.FloatValue)
+            {
+                Value = token.Value,
+                Location = GetLocation(token.Start)
+            };
+        }
+
+        private ASTNode ParseFragment()
+        {
+            var comment = GetComment();
+            int start = _currentToken.Start;
+            Expect(TokenKind.SPREAD);
+
+            return Peek(TokenKind.NAME) && !"on".Equals(_currentToken.Value)
+                ? CreateGraphQLFragmentSpread(start, comment)
+                : CreateInlineFragment(start, comment);
+        }
+
+        private GraphQLFragmentDefinition ParseFragmentDefinition()
+        {
+            var comment = GetComment();
+            int start = _currentToken.Start;
+            ExpectKeyword("fragment");
+
+            return new GraphQLFragmentDefinition
+            {
+                Comment = comment,
+                Name = ParseFragmentName(),
+                TypeCondition = ExpectOnKeywordAndParseNamedType(),
+                Directives = ParseDirectives(),
+                SelectionSet = ParseSelectionSet(),
+                Location = GetLocation(start)
+            };
+        }
+
+        private GraphQLName ParseFragmentName()
+        {
+            if ("on".Equals(_currentToken.Value))
+            {
+                throw new GraphQLSyntaxErrorException(
+                    $"Unexpected {_currentToken}", _source, _currentToken.Start);
+            }
+
+            return ParseName();
+        }
+
+        private List<GraphQLNamedType>? ParseImplementsInterfaces()
+        {
+            List<GraphQLNamedType>? types = null;
+            if (_currentToken.Value?.Equals("implements") == true)
+            {
+                types = new List<GraphQLNamedType>();
+                Advance();
+
+                do
+                {
+                    types.Add(ParseNamedType());
+                }
+                while (Peek(TokenKind.NAME));
+            }
+
+            return types;
+        }
+
+        private GraphQLInputObjectTypeDefinition ParseInputObjectTypeDefinition()
+        {
+            var comment = GetComment();
+            int start = _currentToken.Start;
+            ExpectKeyword("input");
+
+            return new GraphQLInputObjectTypeDefinition
+            {
+                Comment = comment,
+                Name = ParseName(),
+                Directives = ParseDirectives(),
+                Fields = Any(TokenKind.BRACE_L, (ref ParserContext context) => context.ParseInputValueDef(), TokenKind.BRACE_R),
+                Location = GetLocation(start)
+            };
+        }
+
+        private GraphQLInputValueDefinition ParseInputValueDef()
+        {
+            var comment = GetComment();
+            int start = _currentToken.Start;
+            var name = ParseName();
+            Expect(TokenKind.COLON);
+
+            return new GraphQLInputValueDefinition
+            {
+                Comment = comment,
+                Name = name,
+                Type = ParseType(),
+                DefaultValue = GetDefaultConstantValue(),
+                Directives = ParseDirectives(),
+                Location = GetLocation(start)
+            };
+        }
+
+        private GraphQLValue ParseInt(/*bool isConstant*/)
+        {
+            var token = _currentToken;
+            Advance();
+
+            return new GraphQLScalarValue(ASTNodeKind.IntValue)
+            {
+                Value = token.Value,
+                Location = GetLocation(token.Start)
+            };
+        }
+
+        private GraphQLInterfaceTypeDefinition ParseInterfaceTypeDefinition()
+        {
+            var comment = GetComment();
+            int start = _currentToken.Start;
+            ExpectKeyword("interface");
+
+            return new GraphQLInterfaceTypeDefinition
+            {
+                Comment = comment,
+                Name = ParseName(),
+                Directives = ParseDirectives(),
+                Fields = Any(TokenKind.BRACE_L, (ref ParserContext context) => context.ParseFieldDefinition(), TokenKind.BRACE_R),
+                Location = GetLocation(start)
+            };
+        }
+
+        private GraphQLValue ParseList(bool isConstant)
+        {
+            int start = _currentToken.Start;
+            // the compiler caches these delegates in the generated code
+            ParseCallback<GraphQLValue> constant = (ref ParserContext context) => context.ParseConstantValue();
+            ParseCallback<GraphQLValue> value = (ref ParserContext context) => context.ParseValueValue();
+
+            return new GraphQLListValue(ASTNodeKind.ListValue)
+            {
+                Values = Any(TokenKind.BRACKET_L, isConstant ? constant : value, TokenKind.BRACKET_R),
+                Location = GetLocation(start),
+                AstValue = _source.Body.Substring(start, _currentToken.End - start - 1)
+            };
+        }
+
+        private GraphQLName ParseName()
+        {
+            int start = _currentToken.Start;
+            string? value = _currentToken.Value;
+
+            Expect(TokenKind.NAME);
+
+            return new GraphQLName
+            {
+                Location = GetLocation(start),
+                Value = value
+            };
+        }
+
+        private ASTNode? ParseNamedDefinition()
+        {
+            return _currentToken.Value switch
+            {
+                "query" => ParseOperationDefinition(),
+                "mutation" => ParseOperationDefinition(),
+                "subscription" => ParseOperationDefinition(),
+                "fragment" => ParseFragmentDefinition(),
+                "schema" => ParseSchemaDefinition(),
+                "scalar" => ParseScalarTypeDefinition(),
+                "type" => ParseObjectTypeDefinition(),
+                "interface" => ParseInterfaceTypeDefinition(),
+                "union" => ParseUnionTypeDefinition(),
+                "enum" => ParseEnumTypeDefinition(),
+                "input" => ParseInputObjectTypeDefinition(),
+                "extend" => ParseTypeExtensionDefinition(),
+                "directive" => ParseDirectiveDefinition(),
+                _ => null
+            };
+        }
+
+        private GraphQLNamedType ParseNamedType()
+        {
+            int start = _currentToken.Start;
+            return new GraphQLNamedType
+            {
+                Name = ParseName(),
+                Location = GetLocation(start)
+            };
+        }
+
+        private GraphQLValue ParseNameValue(/*bool isConstant*/)
+        {
+            var token = _currentToken;
+
+            if ("true".Equals(token.Value) || "false".Equals(token.Value))
+            {
+                return ParseBooleanValue(token);
+            }
+            else if (token.Value != null)
+            {
+                return token.Value.Equals("null")
+                    ? ParseNullValue(token)
+                    : ParseEnumValue(token);
+            }
+
+            throw new GraphQLSyntaxErrorException(
+                    $"Unexpected {_currentToken}", _source, _currentToken.Start);
+        }
+
+        private GraphQLValue ParseObject(bool isConstant)
+        {
+            var comment = GetComment();
+            int start = _currentToken.Start;
+
+            return new GraphQLObjectValue
+            {
+                Comment = comment,
+                Fields = ParseObjectFields(isConstant),
+                Location = GetLocation(start)
+            };
+        }
+
+        private GraphQLValue ParseNullValue(Token token)
+        {
+            Advance();
+            return new GraphQLScalarValue(ASTNodeKind.NullValue)
+            {
+                Value = null,
+                Location = GetLocation(token.Start)
+            };
+        }
+
+        private GraphQLObjectField ParseObjectField(bool isConstant)
+        {
+            var comment = GetComment();
+            int start = _currentToken.Start;
+            return new GraphQLObjectField
+            {
+                Comment = comment,
+                Name = ParseName(),
+                Value = ExpectColonAndParseValueLiteral(isConstant),
+                Location = GetLocation(start)
+            };
+        }
+
+        private List<GraphQLObjectField> ParseObjectFields(bool isConstant)
+        {
+            var fields = new List<GraphQLObjectField>();
+
+            Expect(TokenKind.BRACE_L);
+            while (!Skip(TokenKind.BRACE_R))
+                fields.Add(ParseObjectField(isConstant));
+
+            return fields;
+        }
+
+        private GraphQLObjectTypeDefinition ParseObjectTypeDefinition()
+        {
+            var comment = GetComment();
+
+            int start = _currentToken.Start;
+            ExpectKeyword("type");
+
+            return new GraphQLObjectTypeDefinition
+            {
+                Comment = comment,
+                Name = ParseName(),
+                Interfaces = ParseImplementsInterfaces(),
+                Directives = ParseDirectives(),
+                Fields = Any(TokenKind.BRACE_L, (ref ParserContext context) => context.ParseFieldDefinition(), TokenKind.BRACE_R),
+                Location = GetLocation(start)
+            };
+        }
+
+        private ASTNode ParseOperationDefinition()
+        {
+            int start = _currentToken.Start;
+
+            return Peek(TokenKind.BRACE_L)
+                ? CreateOperationDefinition(start)
+                : CreateOperationDefinition(start, ParseOperationType(), GetName());
+        }
+
+        private OperationType ParseOperationType()
+        {
+            var token = _currentToken;
+            Expect(TokenKind.NAME);
+
+            return token.Value switch
+            {
+                "mutation" => OperationType.Mutation,
+                "subscription" => OperationType.Subscription,
+                _ => OperationType.Query
+            };
+        }
+
+        private GraphQLOperationTypeDefinition ParseOperationTypeDefinition()
+        {
+            int start = _currentToken.Start;
+            var operation = ParseOperationType();
+            Expect(TokenKind.COLON);
+            var type = ParseNamedType();
+
+            return new GraphQLOperationTypeDefinition
+            {
+                Operation = operation,
+                Type = type,
+                Location = GetLocation(start)
+            };
+        }
+
+        private GraphQLScalarTypeDefinition ParseScalarTypeDefinition()
+        {
+            var comment = GetComment();
+            int start = _currentToken.Start;
+            ExpectKeyword("scalar");
+            var name = ParseName();
+            var directives = ParseDirectives();
+
+            return new GraphQLScalarTypeDefinition
+            {
+                Comment = comment,
+                Name = name,
+                Directives = directives,
+                Location = GetLocation(start)
+            };
+        }
+
+        private GraphQLSchemaDefinition ParseSchemaDefinition()
+        {
+            var comment = GetComment();
+            int start = _currentToken.Start;
+            ExpectKeyword("schema");
+            var directives = ParseDirectives();
+            var operationTypes = Many(TokenKind.BRACE_L, (ref ParserContext context) => context.ParseOperationTypeDefinition(), TokenKind.BRACE_R);
+
+            return new GraphQLSchemaDefinition
+            {
+                Comment = comment,
+                Directives = directives,
+                OperationTypes = operationTypes,
+                Location = GetLocation(start)
+            };
+        }
+
+        private ASTNode ParseSelection()
+        {
+            return Peek(TokenKind.SPREAD) ?
+                ParseFragment() :
+                ParseFieldSelection();
+        }
+
+        private GraphQLSelectionSet ParseSelectionSet()
+        {
+            int start = _currentToken.Start;
+            return new GraphQLSelectionSet
+            {
+                Selections = Many(TokenKind.BRACE_L, (ref ParserContext context) => context.ParseSelection(), TokenKind.BRACE_R),
+                Location = GetLocation(start)
+            };
+        }
+
+        private GraphQLValue ParseString(/*bool isConstant*/)
+        {
+            var token = _currentToken;
+            Advance();
+            return new GraphQLScalarValue(ASTNodeKind.StringValue)
+            {
+                Value = token.Value,
+                Location = GetLocation(token.Start)
+            };
+        }
+
+        private GraphQLType ParseType()
+        {
+            GraphQLType type;
+            int start = _currentToken.Start;
+            if (Skip(TokenKind.BRACKET_L))
+            {
+                type = ParseType();
+                Expect(TokenKind.BRACKET_R);
+                type = new GraphQLListType
+                {
+                    Type = type,
+                    Location = GetLocation(start)
+                };
+            }
+            else
+            {
+                type = ParseNamedType();
+            }
+
+            return Skip(TokenKind.BANG)
+                ? new GraphQLNonNullType
+                {
+                    Type = type,
+                    Location = GetLocation(start)
+                }
+                : type;
+        }
+
+        private GraphQLTypeExtensionDefinition ParseTypeExtensionDefinition()
+        {
+            var comment = GetComment();
+            int start = _currentToken.Start;
+            ExpectKeyword("extend");
+            var definition = ParseObjectTypeDefinition();
+
+            return new GraphQLTypeExtensionDefinition
+            {
+                Comment = comment,
+                Name = definition.Name,
+                Definition = definition,
+                Location = GetLocation(start)
+            };
+        }
+
+        private List<GraphQLNamedType> ParseUnionMembers()
+        {
+            var members = new List<GraphQLNamedType>();
+
+            // Union members may be defined with an optional leading | character
+            // to aid formatting when representing a longer list of possible types
+            Skip(TokenKind.PIPE);
+
+            do
+            {
+                members.Add(ParseNamedType());
+            }
+            while (Skip(TokenKind.PIPE));
+
+            return members;
+        }
+
+        private GraphQLUnionTypeDefinition ParseUnionTypeDefinition()
+        {
+            var comment = GetComment();
+            int start = _currentToken.Start;
+            ExpectKeyword("union");
+            var name = ParseName();
+            var directives = ParseDirectives();
+            Expect(TokenKind.EQUALS);
+            var types = ParseUnionMembers();
+
+            return new GraphQLUnionTypeDefinition
+            {
+                Comment = comment,
+                Name = name,
+                Directives = directives,
+                Types = types,
+                Location = GetLocation(start)
+            };
+        }
+
+        private GraphQLValue ParseValueLiteral(bool isConstant) => _currentToken.Kind switch
+        {
+            TokenKind.BRACKET_L => ParseList(isConstant),
+            TokenKind.BRACE_L => ParseObject(isConstant),
+            TokenKind.INT => ParseInt(/*isConstant*/),
+            TokenKind.FLOAT => ParseFloat(/*isConstant*/),
+            TokenKind.STRING => ParseString(/*isConstant*/),
+            TokenKind.NAME => ParseNameValue(/*isConstant*/),
+            TokenKind.DOLLAR when !isConstant => ParseVariable(),
+            _ => throw new GraphQLSyntaxErrorException($"Unexpected {_currentToken}", _source, _currentToken.Start)
+        };
+
+        private GraphQLValue ParseValueValue() => ParseValueLiteral(false);
+
+        private GraphQLVariable ParseVariable()
+        {
+            int start = _currentToken.Start;
+            Expect(TokenKind.DOLLAR);
+
+            return new GraphQLVariable
+            {
+                Name = GetName(),
+                Location = GetLocation(start)
+            };
+        }
+
+        private GraphQLVariableDefinition ParseVariableDefinition()
+        {
+            var comment = GetComment();
+            int start = _currentToken.Start;
+
+            return new GraphQLVariableDefinition
+            {
+                Comment = comment,
+                Variable = ParseVariable(),
+                Type = AdvanceThroughColonAndParseType(),
+                DefaultValue = SkipEqualsAndParseValueLiteral(),
+                Location = GetLocation(start)
+            };
+        }
+
+        private List<GraphQLVariableDefinition>? ParseVariableDefinitions()
+        {
+            return Peek(TokenKind.PAREN_L) ?
+                Many(TokenKind.PAREN_L, (ref ParserContext context) => context.ParseVariableDefinition(), TokenKind.PAREN_R) :
+                null;
+        }
+
+        private bool Peek(TokenKind kind) => _currentToken.Kind == kind;
+
+        private bool Skip(TokenKind kind)
+        {
+            ParseComment();
+
+            bool isCurrentTokenMatching = _currentToken.Kind == kind;
+
+            if (isCurrentTokenMatching)
+            {
+                Advance();
+            }
+
+            return isCurrentTokenMatching;
+        }
+
+        private object? SkipEqualsAndParseValueLiteral() => Skip(TokenKind.EQUALS) ? ParseValueLiteral(true) : null;
+    }
+}