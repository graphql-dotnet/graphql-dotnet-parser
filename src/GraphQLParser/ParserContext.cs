using System.Diagnostics;
using System.Diagnostics.CodeAnalysis;
using GraphQLParser.AST;
using GraphQLParser.Exceptions;

namespace GraphQLParser;

// WARNING: mutable ref struct, pass it by reference to those methods that will change it

internal ref partial struct ParserContext
{
    private static string[] TopLevelKeywordOneOf { get; set; } =
    [
        "query",
        "mutation",
        "subscription",
        "fragment",
        "schema",
        "scalar",
        "type",
        "interface",
        "union",
        "enum",
        "input",
        "extend",
        "directive",
    ];

    private static string[] TypeExtensionOneOf { get; set; } =
    [
        "schema",
        "scalar",
        "type",
        "interface",
        "union",
        "enum",
        "input",
    ];

    private static string[] OperationTypeOneOf { get; set; } =
    [
        "query",
        "mutation",
        "subscription",
<<<<<<< HEAD
    };

    private static string[] DirectiveLocationOneOf { get; set; } = new[]
    {
        // http://spec.graphql.org/October2021/#ExecutableDirectiveLocation
=======
    ];

    private static string[] DirectiveLocationOneOf { get; set; } =
    [
        // http://spec.graphql.org/June2018/#ExecutableDirectiveLocation
>>>>>>> aa5475e2
        "QUERY",
        "MUTATION",
        "SUBSCRIPTION",
        "FIELD",
        "FRAGMENT_DEFINITION",
        "FRAGMENT_SPREAD",
        "INLINE_FRAGMENT",
        "VARIABLE_DEFINITION",
<<<<<<< HEAD
        // http://spec.graphql.org/October2021/#TypeSystemDirectiveLocation
=======
        // http://spec.graphql.org/June2018/#TypeSystemDirectiveLocation
>>>>>>> aa5475e2
        "SCHEMA",
        "SCALAR",
        "OBJECT",
        "FIELD_DEFINITION",
        "ARGUMENT_DEFINITION",
        "INTERFACE",
        "UNION",
        "ENUM",
        "ENUM_VALUE",
        "INPUT_OBJECT",
        "INPUT_FIELD_DEFINITION",
<<<<<<< HEAD
    };
=======
    ];
>>>>>>> aa5475e2

    private delegate TResult ParseCallback<out TResult>(ref ParserContext context);

    private readonly ROM _source;
    private readonly IgnoreOptions _ignoreOptions;
    private List<GraphQLComment>? _currentComments;
    private List<List<GraphQLComment>>? _unattachedComments;
    private Token _currentToken;
    private Token _prevToken;
    private readonly GraphQLDocument _document;
    private int _currentDepth;
    private readonly int _maxDepth;

    public ParserContext(ROM source, ParserOptions options)
    {
        _currentComments = null;
        _unattachedComments = null;
        _source = source;
        _ignoreOptions = options.Ignore;
        _currentDepth = 1; // GraphQLDocument created here
        _maxDepth = options.MaxDepth ?? 128;
        // should create document beforehand to use RentedMemoryTracker while parsing comments
        _document = NodeHelper.CreateGraphQLDocument(options.Ignore);
        _document.Source = source;
        _currentToken = _prevToken = new Token
        (
            TokenKind.UNKNOWN,
            default,
            0,
            0
        );

        Advance();
    }

    // This method should be called at the beginning of each ParseXXX method.
    private void IncreaseDepth()
    {
        // Encourage compiler inlining of this method by moving exception to a separate method
        if (++_currentDepth > _maxDepth)
            ThrowMaxDepthException();
    }

    // This method should be called at the end of each ParseXXX method.
    private void DecreaseDepth() => --_currentDepth;

    [DoesNotReturn]
    private void ThrowMaxDepthException()
    {
        throw new GraphQLMaxDepthExceededException(_source, _currentToken.Start);
    }

    private readonly GraphQLLocation GetLocation(int start) => new(start, _prevToken.End);

    private List<T>? ZeroOrMore<T>(TokenKind open, ParseCallback<T> next, TokenKind close)
        where T : ASTNode
    {
        Expect(open);

        List<T>? nodes = null;
        while (!Skip(close))
            (nodes ??= new List<T>()).Add(next(ref this));

        return nodes;
    }

    private List<T> OneOrMore<T>(TokenKind open, ParseCallback<T> next, TokenKind close)
         where T : ASTNode
    {
        Expect(open);

        var nodes = new List<T> { next(ref this) };
        while (!Skip(close))
            nodes.Add(next(ref this));

        return nodes;
    }

    private readonly bool Peek(TokenKind kind) => _currentToken.Kind == kind;

    private bool Skip(TokenKind kind)
    {
        // & instead of && here to get full code coverage, see https://github.com/graphql-dotnet/parser/pull/242
        Debug.Assert(kind != TokenKind.COMMENT & kind != TokenKind.UNKNOWN, "Skip should be used only with 'normal' tokens");

        bool isCurrentTokenMatching = _currentToken.Kind == kind;

        if (isCurrentTokenMatching)
        {
            Advance();
        }

        return isCurrentTokenMatching;
    }

    private void Advance(bool fromParseComment = false)
    {
        // We should not advance further if we have already reached the EOF.
        if (_currentToken.Kind != TokenKind.EOF)
        {
            _prevToken = _currentToken;
            _currentToken = Lexer.Lex(_source, _currentToken.End);
            // Comments may appear everywhere
            if (!fromParseComment)
                ParseComments();
        }
    }

    internal void Expect(TokenKind kind, string? description = null)
    {
        if (_currentToken.Kind == kind)
        {
            Advance();
        }
        else
        {
            Throw_From_Expect(kind, description);
        }
    }

    [DoesNotReturn]
    private void Throw_From_Expect(TokenKind kind, string? description = null)
    {
        throw new GraphQLSyntaxErrorException($"Expected {Token.GetTokenKindDescription(kind)}, found {_currentToken}{description}", _source, _currentToken.Start);
    }

    private void ExpectKeyword(string keyword)
    {
        if (_currentToken.Kind == TokenKind.NAME && _currentToken.Value == keyword)
            Advance();
        else
            Throw_From_ExpectKeyword(keyword);
    }

    [DoesNotReturn]
    private void Throw_From_ExpectKeyword(string keyword)
    {
        throw new GraphQLSyntaxErrorException($"Expected \"{keyword}\", found {_currentToken}", _source, _currentToken.Start);
    }

    private string ExpectOneOf(string[] oneOf, bool advance = true)
    {
        if (_currentToken.Kind == TokenKind.NAME)
        {
            string? found = IsAny(_currentToken, oneOf);
            if (found != null)
            {
                if (advance)
                    Advance();
                return found;
            }
        }

        return Throw_From_ExpectOneOf(oneOf);

        static string? IsAny(Token token, string[] oneOf)
        {
            foreach (string item in oneOf)
                if (token.Value == item)
                    return item;

            return null;
        }
    }

    [DoesNotReturn]
    private string Throw_From_ExpectOneOf(string[] oneOf)
    {
        throw new GraphQLSyntaxErrorException($"Expected \"{string.Join("/", oneOf)}\", found {_currentToken}", _source, _currentToken.Start);
    }

    [DoesNotReturn]
    private ASTNode Throw_Unexpected_Token(string? description = null)
    {
        throw new GraphQLSyntaxErrorException($"Unexpected {_currentToken}{description}", _source, _currentToken.Start);
    }
}
<|MERGE_RESOLUTION|>--- conflicted
+++ resolved
@@ -1,263 +1,247 @@
-using System.Diagnostics;
-using System.Diagnostics.CodeAnalysis;
-using GraphQLParser.AST;
-using GraphQLParser.Exceptions;
-
-namespace GraphQLParser;
-
-// WARNING: mutable ref struct, pass it by reference to those methods that will change it
-
-internal ref partial struct ParserContext
-{
-    private static string[] TopLevelKeywordOneOf { get; set; } =
-    [
-        "query",
-        "mutation",
-        "subscription",
-        "fragment",
-        "schema",
-        "scalar",
-        "type",
-        "interface",
-        "union",
-        "enum",
-        "input",
-        "extend",
-        "directive",
-    ];
-
-    private static string[] TypeExtensionOneOf { get; set; } =
-    [
-        "schema",
-        "scalar",
-        "type",
-        "interface",
-        "union",
-        "enum",
-        "input",
-    ];
-
-    private static string[] OperationTypeOneOf { get; set; } =
-    [
-        "query",
-        "mutation",
-        "subscription",
-<<<<<<< HEAD
-    };
-
-    private static string[] DirectiveLocationOneOf { get; set; } = new[]
-    {
-        // http://spec.graphql.org/October2021/#ExecutableDirectiveLocation
-=======
-    ];
-
-    private static string[] DirectiveLocationOneOf { get; set; } =
-    [
-        // http://spec.graphql.org/June2018/#ExecutableDirectiveLocation
->>>>>>> aa5475e2
-        "QUERY",
-        "MUTATION",
-        "SUBSCRIPTION",
-        "FIELD",
-        "FRAGMENT_DEFINITION",
-        "FRAGMENT_SPREAD",
-        "INLINE_FRAGMENT",
-        "VARIABLE_DEFINITION",
-<<<<<<< HEAD
-        // http://spec.graphql.org/October2021/#TypeSystemDirectiveLocation
-=======
-        // http://spec.graphql.org/June2018/#TypeSystemDirectiveLocation
->>>>>>> aa5475e2
-        "SCHEMA",
-        "SCALAR",
-        "OBJECT",
-        "FIELD_DEFINITION",
-        "ARGUMENT_DEFINITION",
-        "INTERFACE",
-        "UNION",
-        "ENUM",
-        "ENUM_VALUE",
-        "INPUT_OBJECT",
-        "INPUT_FIELD_DEFINITION",
-<<<<<<< HEAD
-    };
-=======
-    ];
->>>>>>> aa5475e2
-
-    private delegate TResult ParseCallback<out TResult>(ref ParserContext context);
-
-    private readonly ROM _source;
-    private readonly IgnoreOptions _ignoreOptions;
-    private List<GraphQLComment>? _currentComments;
-    private List<List<GraphQLComment>>? _unattachedComments;
-    private Token _currentToken;
-    private Token _prevToken;
-    private readonly GraphQLDocument _document;
-    private int _currentDepth;
-    private readonly int _maxDepth;
-
-    public ParserContext(ROM source, ParserOptions options)
-    {
-        _currentComments = null;
-        _unattachedComments = null;
-        _source = source;
-        _ignoreOptions = options.Ignore;
-        _currentDepth = 1; // GraphQLDocument created here
-        _maxDepth = options.MaxDepth ?? 128;
-        // should create document beforehand to use RentedMemoryTracker while parsing comments
-        _document = NodeHelper.CreateGraphQLDocument(options.Ignore);
-        _document.Source = source;
-        _currentToken = _prevToken = new Token
-        (
-            TokenKind.UNKNOWN,
-            default,
-            0,
-            0
-        );
-
-        Advance();
-    }
-
-    // This method should be called at the beginning of each ParseXXX method.
-    private void IncreaseDepth()
-    {
-        // Encourage compiler inlining of this method by moving exception to a separate method
-        if (++_currentDepth > _maxDepth)
-            ThrowMaxDepthException();
-    }
-
-    // This method should be called at the end of each ParseXXX method.
-    private void DecreaseDepth() => --_currentDepth;
-
-    [DoesNotReturn]
-    private void ThrowMaxDepthException()
-    {
-        throw new GraphQLMaxDepthExceededException(_source, _currentToken.Start);
-    }
-
-    private readonly GraphQLLocation GetLocation(int start) => new(start, _prevToken.End);
-
-    private List<T>? ZeroOrMore<T>(TokenKind open, ParseCallback<T> next, TokenKind close)
-        where T : ASTNode
-    {
-        Expect(open);
-
-        List<T>? nodes = null;
-        while (!Skip(close))
-            (nodes ??= new List<T>()).Add(next(ref this));
-
-        return nodes;
-    }
-
-    private List<T> OneOrMore<T>(TokenKind open, ParseCallback<T> next, TokenKind close)
-         where T : ASTNode
-    {
-        Expect(open);
-
-        var nodes = new List<T> { next(ref this) };
-        while (!Skip(close))
-            nodes.Add(next(ref this));
-
-        return nodes;
-    }
-
-    private readonly bool Peek(TokenKind kind) => _currentToken.Kind == kind;
-
-    private bool Skip(TokenKind kind)
-    {
-        // & instead of && here to get full code coverage, see https://github.com/graphql-dotnet/parser/pull/242
-        Debug.Assert(kind != TokenKind.COMMENT & kind != TokenKind.UNKNOWN, "Skip should be used only with 'normal' tokens");
-
-        bool isCurrentTokenMatching = _currentToken.Kind == kind;
-
-        if (isCurrentTokenMatching)
-        {
-            Advance();
-        }
-
-        return isCurrentTokenMatching;
-    }
-
-    private void Advance(bool fromParseComment = false)
-    {
-        // We should not advance further if we have already reached the EOF.
-        if (_currentToken.Kind != TokenKind.EOF)
-        {
-            _prevToken = _currentToken;
-            _currentToken = Lexer.Lex(_source, _currentToken.End);
-            // Comments may appear everywhere
-            if (!fromParseComment)
-                ParseComments();
-        }
-    }
-
-    internal void Expect(TokenKind kind, string? description = null)
-    {
-        if (_currentToken.Kind == kind)
-        {
-            Advance();
-        }
-        else
-        {
-            Throw_From_Expect(kind, description);
-        }
-    }
-
-    [DoesNotReturn]
-    private void Throw_From_Expect(TokenKind kind, string? description = null)
-    {
-        throw new GraphQLSyntaxErrorException($"Expected {Token.GetTokenKindDescription(kind)}, found {_currentToken}{description}", _source, _currentToken.Start);
-    }
-
-    private void ExpectKeyword(string keyword)
-    {
-        if (_currentToken.Kind == TokenKind.NAME && _currentToken.Value == keyword)
-            Advance();
-        else
-            Throw_From_ExpectKeyword(keyword);
-    }
-
-    [DoesNotReturn]
-    private void Throw_From_ExpectKeyword(string keyword)
-    {
-        throw new GraphQLSyntaxErrorException($"Expected \"{keyword}\", found {_currentToken}", _source, _currentToken.Start);
-    }
-
-    private string ExpectOneOf(string[] oneOf, bool advance = true)
-    {
-        if (_currentToken.Kind == TokenKind.NAME)
-        {
-            string? found = IsAny(_currentToken, oneOf);
-            if (found != null)
-            {
-                if (advance)
-                    Advance();
-                return found;
-            }
-        }
-
-        return Throw_From_ExpectOneOf(oneOf);
-
-        static string? IsAny(Token token, string[] oneOf)
-        {
-            foreach (string item in oneOf)
-                if (token.Value == item)
-                    return item;
-
-            return null;
-        }
-    }
-
-    [DoesNotReturn]
-    private string Throw_From_ExpectOneOf(string[] oneOf)
-    {
-        throw new GraphQLSyntaxErrorException($"Expected \"{string.Join("/", oneOf)}\", found {_currentToken}", _source, _currentToken.Start);
-    }
-
-    [DoesNotReturn]
-    private ASTNode Throw_Unexpected_Token(string? description = null)
-    {
-        throw new GraphQLSyntaxErrorException($"Unexpected {_currentToken}{description}", _source, _currentToken.Start);
-    }
-}
+using System.Diagnostics;
+using System.Diagnostics.CodeAnalysis;
+using GraphQLParser.AST;
+using GraphQLParser.Exceptions;
+
+namespace GraphQLParser;
+
+// WARNING: mutable ref struct, pass it by reference to those methods that will change it
+
+internal ref partial struct ParserContext
+{
+    private static string[] TopLevelKeywordOneOf { get; set; } =
+    [
+        "query",
+        "mutation",
+        "subscription",
+        "fragment",
+        "schema",
+        "scalar",
+        "type",
+        "interface",
+        "union",
+        "enum",
+        "input",
+        "extend",
+        "directive",
+    ];
+
+    private static string[] TypeExtensionOneOf { get; set; } =
+    [
+        "schema",
+        "scalar",
+        "type",
+        "interface",
+        "union",
+        "enum",
+        "input",
+    ];
+
+    private static string[] OperationTypeOneOf { get; set; } =
+    [
+        "query",
+        "mutation",
+        "subscription",
+    ];
+
+    private static string[] DirectiveLocationOneOf { get; set; } =
+    [
+        // http://spec.graphql.org/October2021/#ExecutableDirectiveLocation
+        "QUERY",
+        "MUTATION",
+        "SUBSCRIPTION",
+        "FIELD",
+        "FRAGMENT_DEFINITION",
+        "FRAGMENT_SPREAD",
+        "INLINE_FRAGMENT",
+        "VARIABLE_DEFINITION",
+        // http://spec.graphql.org/October2021/#TypeSystemDirectiveLocation
+        "SCHEMA",
+        "SCALAR",
+        "OBJECT",
+        "FIELD_DEFINITION",
+        "ARGUMENT_DEFINITION",
+        "INTERFACE",
+        "UNION",
+        "ENUM",
+        "ENUM_VALUE",
+        "INPUT_OBJECT",
+        "INPUT_FIELD_DEFINITION",
+    ];
+
+    private delegate TResult ParseCallback<out TResult>(ref ParserContext context);
+
+    private readonly ROM _source;
+    private readonly IgnoreOptions _ignoreOptions;
+    private List<GraphQLComment>? _currentComments;
+    private List<List<GraphQLComment>>? _unattachedComments;
+    private Token _currentToken;
+    private Token _prevToken;
+    private readonly GraphQLDocument _document;
+    private int _currentDepth;
+    private readonly int _maxDepth;
+
+    public ParserContext(ROM source, ParserOptions options)
+    {
+        _currentComments = null;
+        _unattachedComments = null;
+        _source = source;
+        _ignoreOptions = options.Ignore;
+        _currentDepth = 1; // GraphQLDocument created here
+        _maxDepth = options.MaxDepth ?? 128;
+        // should create document beforehand to use RentedMemoryTracker while parsing comments
+        _document = NodeHelper.CreateGraphQLDocument(options.Ignore);
+        _document.Source = source;
+        _currentToken = _prevToken = new Token
+        (
+            TokenKind.UNKNOWN,
+            default,
+            0,
+            0
+        );
+
+        Advance();
+    }
+
+    // This method should be called at the beginning of each ParseXXX method.
+    private void IncreaseDepth()
+    {
+        // Encourage compiler inlining of this method by moving exception to a separate method
+        if (++_currentDepth > _maxDepth)
+            ThrowMaxDepthException();
+    }
+
+    // This method should be called at the end of each ParseXXX method.
+    private void DecreaseDepth() => --_currentDepth;
+
+    [DoesNotReturn]
+    private void ThrowMaxDepthException()
+    {
+        throw new GraphQLMaxDepthExceededException(_source, _currentToken.Start);
+    }
+
+    private readonly GraphQLLocation GetLocation(int start) => new(start, _prevToken.End);
+
+    private List<T>? ZeroOrMore<T>(TokenKind open, ParseCallback<T> next, TokenKind close)
+        where T : ASTNode
+    {
+        Expect(open);
+
+        List<T>? nodes = null;
+        while (!Skip(close))
+            (nodes ??= new List<T>()).Add(next(ref this));
+
+        return nodes;
+    }
+
+    private List<T> OneOrMore<T>(TokenKind open, ParseCallback<T> next, TokenKind close)
+         where T : ASTNode
+    {
+        Expect(open);
+
+        var nodes = new List<T> { next(ref this) };
+        while (!Skip(close))
+            nodes.Add(next(ref this));
+
+        return nodes;
+    }
+
+    private readonly bool Peek(TokenKind kind) => _currentToken.Kind == kind;
+
+    private bool Skip(TokenKind kind)
+    {
+        // & instead of && here to get full code coverage, see https://github.com/graphql-dotnet/parser/pull/242
+        Debug.Assert(kind != TokenKind.COMMENT & kind != TokenKind.UNKNOWN, "Skip should be used only with 'normal' tokens");
+
+        bool isCurrentTokenMatching = _currentToken.Kind == kind;
+
+        if (isCurrentTokenMatching)
+        {
+            Advance();
+        }
+
+        return isCurrentTokenMatching;
+    }
+
+    private void Advance(bool fromParseComment = false)
+    {
+        // We should not advance further if we have already reached the EOF.
+        if (_currentToken.Kind != TokenKind.EOF)
+        {
+            _prevToken = _currentToken;
+            _currentToken = Lexer.Lex(_source, _currentToken.End);
+            // Comments may appear everywhere
+            if (!fromParseComment)
+                ParseComments();
+        }
+    }
+
+    internal void Expect(TokenKind kind, string? description = null)
+    {
+        if (_currentToken.Kind == kind)
+        {
+            Advance();
+        }
+        else
+        {
+            Throw_From_Expect(kind, description);
+        }
+    }
+
+    [DoesNotReturn]
+    private void Throw_From_Expect(TokenKind kind, string? description = null)
+    {
+        throw new GraphQLSyntaxErrorException($"Expected {Token.GetTokenKindDescription(kind)}, found {_currentToken}{description}", _source, _currentToken.Start);
+    }
+
+    private void ExpectKeyword(string keyword)
+    {
+        if (_currentToken.Kind == TokenKind.NAME && _currentToken.Value == keyword)
+            Advance();
+        else
+            Throw_From_ExpectKeyword(keyword);
+    }
+
+    [DoesNotReturn]
+    private void Throw_From_ExpectKeyword(string keyword)
+    {
+        throw new GraphQLSyntaxErrorException($"Expected \"{keyword}\", found {_currentToken}", _source, _currentToken.Start);
+    }
+
+    private string ExpectOneOf(string[] oneOf, bool advance = true)
+    {
+        if (_currentToken.Kind == TokenKind.NAME)
+        {
+            string? found = IsAny(_currentToken, oneOf);
+            if (found != null)
+            {
+                if (advance)
+                    Advance();
+                return found;
+            }
+        }
+
+        return Throw_From_ExpectOneOf(oneOf);
+
+        static string? IsAny(Token token, string[] oneOf)
+        {
+            foreach (string item in oneOf)
+                if (token.Value == item)
+                    return item;
+
+            return null;
+        }
+    }
+
+    [DoesNotReturn]
+    private string Throw_From_ExpectOneOf(string[] oneOf)
+    {
+        throw new GraphQLSyntaxErrorException($"Expected \"{string.Join("/", oneOf)}\", found {_currentToken}", _source, _currentToken.Start);
+    }
+
+    [DoesNotReturn]
+    private ASTNode Throw_Unexpected_Token(string? description = null)
+    {
+        throw new GraphQLSyntaxErrorException($"Unexpected {_currentToken}{description}", _source, _currentToken.Start);
+    }
+}