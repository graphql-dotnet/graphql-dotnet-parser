﻿namespace GraphQLParser
{
    using AST;
    using Exceptions;
    using System;
    using System.Collections.Generic;
    using System.Linq;

    public class ParserContext : IDisposable
    {
        private readonly ILexer lexer;
        private readonly ISource source;
        private readonly Stack<GraphQLComment> _comments = new Stack<GraphQLComment>();
        private Token currentToken;
<<<<<<< HEAD
        private readonly ILexer lexer;
        private readonly ISource source;
=======
>>>>>>> de9ffa21

        public ParserContext(ISource source, ILexer lexer)
        {
            this.source = source;
            this.lexer = lexer;

            this.currentToken = this.lexer.Lex(source);
        }

        public void Dispose()
        {
        }

        public GraphQLComment GetComment()
        {
            return _comments.Count > 0 ? _comments.Pop() : null;
        }

        public GraphQLDocument Parse()
        {
            return this.ParseDocument();
        }

        private void Advance()
        {
            this.currentToken = this.lexer.Lex(this.source, this.currentToken.End);
        }

        private GraphQLType AdvanceThroughColonAndParseType()
        {
            this.Expect(TokenKind.COLON);
            return this.ParseType();
        }

        private IEnumerable<T> Any<T>(TokenKind open, Func<T> next, TokenKind close)
            where T : ASTNode
        {
            this.Expect(open);

            ParseComment();

            List<T> nodes = new List<T>();
            while (!this.Skip(close))
                nodes.Add(next());

            return nodes;
        }

        private GraphQLDocument CreateDocument(int start, List<ASTNode> definitions)
        {
            return new GraphQLDocument()
            {
                Location = new GraphQLLocation()
                {
                    Start = start,
                    End = this.currentToken.End
                },
                Definitions = definitions
            };
        }

        private GraphQLFieldSelection CreateFieldSelection(int start, GraphQLName name, GraphQLName alias)
        {
            return new GraphQLFieldSelection()
            {
                Alias = alias,
                Name = name,
                Arguments = this.ParseArguments(),
                Directives = this.ParseDirectives(),
                SelectionSet = this.Peek(TokenKind.BRACE_L) ? this.ParseSelectionSet() : null,
                Location = this.GetLocation(start)
            };
        }

        private ASTNode CreateGraphQLFragmentSpread(int start)
        {
            return new GraphQLFragmentSpread()
            {
                Name = this.ParseFragmentName(),
                Directives = this.ParseDirectives(),
                Location = this.GetLocation(start)
            };
        }

        private ASTNode CreateInlineFragment(int start)
        {
            return new GraphQLInlineFragment()
            {
                TypeCondition = this.GetTypeCondition(),
                Directives = this.ParseDirectives(),
                SelectionSet = this.ParseSelectionSet(),
                Location = this.GetLocation(start)
            };
        }

        private ASTNode CreateOperationDefinition(int start, OperationType operation, GraphQLName name)
        {
            var comment = GetComment();
            return new GraphQLOperationDefinition()
            {
                Comment = comment,
                Operation = operation,
                Name = name,
                VariableDefinitions = this.ParseVariableDefinitions(),
                Directives = this.ParseDirectives(),
                SelectionSet = this.ParseSelectionSet(),
                Location = this.GetLocation(start)
            };
        }

        private ASTNode CreateOperationDefinition(int start)
        {
            var comment = GetComment();
            return new GraphQLOperationDefinition()
            {
                Comment = comment,
                Operation = OperationType.Query,
                Directives = new GraphQLDirective[] { },
                SelectionSet = this.ParseSelectionSet(),
                Location = this.GetLocation(start)
            };
        }

        private void Expect(TokenKind kind)
        {
            if (this.currentToken.Kind == kind)
            {
                this.Advance();
            }
            else
            {
                throw new GraphQLSyntaxErrorException(
                    $"Expected {Token.GetTokenKindDescription(kind)}, found {this.currentToken}",
                    this.source,
                    this.currentToken.Start);
            }
        }

        private GraphQLValue ExpectColonAndParseValueLiteral(bool isConstant)
        {
            this.Expect(TokenKind.COLON);
            return this.ParseValueLiteral(isConstant);
        }

        private void ExpectKeyword(string keyword)
        {
            var token = this.currentToken;
            if (token.Kind == TokenKind.NAME && token.Value.Equals(keyword))
            {
                this.Advance();
                return;
            }

            throw new GraphQLSyntaxErrorException(
                    $"Expected \"{keyword}\", found Name \"{token.Value}\"", this.source, this.currentToken.Start);
        }

        private GraphQLNamedType ExpectOnKeywordAndParseNamedType()
        {
            this.ExpectKeyword("on");
            return this.ParseNamedType();
        }

        private GraphQLValue GetDefaultConstantValue()
        {
            GraphQLValue defaultValue = null;
            if (this.Skip(TokenKind.EQUALS))
            {
                defaultValue = this.ParseConstantValue();
            }

            return defaultValue;
        }

        private GraphQLLocation GetLocation(int start)
        {
            return new GraphQLLocation()
            {
                Start = start,
                End = this.currentToken.End
            };
        }

        private GraphQLName GetName()
        {
            return this.Peek(TokenKind.NAME) ? this.ParseName() : null;
        }

        private GraphQLNamedType GetTypeCondition()
        {
            GraphQLNamedType typeCondition = null;
            if (this.currentToken.Value != null && this.currentToken.Value.Equals("on"))
            {
                this.Advance();
                typeCondition = this.ParseNamedType();
            }

            return typeCondition;
        }

        private IEnumerable<T> Many<T>(TokenKind open, Func<T> next, TokenKind close)
        {
            this.Expect(open);

            ParseComment();

            var nodes = new List<T>() { next() };
            while (!this.Skip(close))
                nodes.Add(next());

            return nodes;
        }

        private GraphQLArgument ParseArgument()
        {
            var comment = GetComment();
            var start = this.currentToken.Start;

            return new GraphQLArgument()
            {
                Comment = comment,
                Name = this.ParseName(),
                Value = this.ExpectColonAndParseValueLiteral(false),
                Location = this.GetLocation(start)
            };
        }

        private IEnumerable<GraphQLInputValueDefinition> ParseArgumentDefs()
        {
            if (!this.Peek(TokenKind.PAREN_L))
            {
                return new GraphQLInputValueDefinition[] { };
            }

            return this.Many(TokenKind.PAREN_L, () => this.ParseInputValueDef(), TokenKind.PAREN_R);
        }

        private IEnumerable<GraphQLArgument> ParseArguments()
        {
            return this.Peek(TokenKind.PAREN_L) ?
                this.Many(TokenKind.PAREN_L, () => this.ParseArgument(), TokenKind.PAREN_R) :
                new GraphQLArgument[] { };
        }

        private GraphQLValue ParseBooleanValue(Token token)
        {
            this.Advance();
            return new GraphQLScalarValue(ASTNodeKind.BooleanValue)
            {
                Value = token.Value,
                Location = this.GetLocation(token.Start)
            };
        }

        private GraphQLValue ParseConstantValue()
        {
            return this.ParseValueLiteral(true);
        }

        private ASTNode ParseDefinition()
        {
            ParseComment();

            if (Peek(TokenKind.BRACE_L))
            {
                return ParseOperationDefinition();
            }

            if (Peek(TokenKind.NAME))
            {
                ASTNode definition = null;
                if ((definition = ParseNamedDefinition()) != null)
                    return definition;
            }

            throw new GraphQLSyntaxErrorException(
                    $"Unexpected {currentToken}", source, currentToken.Start);
        }

        private IEnumerable<ASTNode> ParseDefinitionsIfNotEOF()
        {
            if (this.currentToken.Kind != TokenKind.EOF)
            {
                do
                {
                    yield return this.ParseDefinition();
                }
                while (!this.Skip(TokenKind.EOF));
            }
        }

        private GraphQLComment ParseComment()
        {
            if (!Peek(TokenKind.COMMENT))
            {
                return null;
            }

            var text = new List<string>();
            var start = currentToken.Start;
            int end;

            do
            {
                text.Add(currentToken.Value);
                end = currentToken.End;
                Advance();
            } while (currentToken.Kind == TokenKind.COMMENT);

            var comment = new GraphQLComment(string.Join(Environment.NewLine, text));
            comment.Location = new GraphQLLocation
            {
                Start = start,
                End = end
            };

            _comments.Push(comment);

            return comment;
        }

        private GraphQLDirective ParseDirective()
        {
            var start = this.currentToken.Start;
            this.Expect(TokenKind.AT);
            return new GraphQLDirective()
            {
                Name = this.ParseName(),
                Arguments = this.ParseArguments(),
                Location = this.GetLocation(start)
            };
        }

        private GraphQLDirectiveDefinition ParseDirectiveDefinition()
        {
            var comment = GetComment();
            var start = this.currentToken.Start;
            this.ExpectKeyword("directive");
            this.Expect(TokenKind.AT);

            var name = this.ParseName();
            var args = this.ParseArgumentDefs();

            this.ExpectKeyword("on");
            var locations = this.ParseDirectiveLocations();

            return new GraphQLDirectiveDefinition()
            {
                Comment = comment,
                Name = name,
                Arguments = args,
                Locations = locations,
                Location = this.GetLocation(start)
            };
        }

        private IEnumerable<GraphQLName> ParseDirectiveLocations()
        {
            var locations = new List<GraphQLName>();

            do
            {
                locations.Add(this.ParseName());
            }
            while (this.Skip(TokenKind.PIPE));

            return locations;
        }

        private IEnumerable<GraphQLDirective> ParseDirectives()
        {
            var directives = new List<GraphQLDirective>();
            while (this.Peek(TokenKind.AT))
                directives.Add(this.ParseDirective());

            return directives;
        }

        private GraphQLDocument ParseDocument()
        {
            int start = this.currentToken.Start;
            var definitions = this.ParseDefinitionsIfNotEOF().ToList();

            return this.CreateDocument(start, definitions);
        }

        private GraphQLEnumTypeDefinition ParseEnumTypeDefinition()
        {
            var comment = GetComment();
            var start = this.currentToken.Start;
            this.ExpectKeyword("enum");

            return new GraphQLEnumTypeDefinition()
            {
                Comment = comment,
                Name = this.ParseName(),
                Directives = this.ParseDirectives(),
                Values = this.Many(TokenKind.BRACE_L, this.ParseEnumValueDefinition, TokenKind.BRACE_R),
                Location = this.GetLocation(start)
            };
        }

        private GraphQLValue ParseEnumValue(Token token)
        {
            this.Advance();
            return new GraphQLScalarValue(ASTNodeKind.EnumValue)
            {
                Value = token.Value,
                Location = this.GetLocation(token.Start)
            };
        }

        private GraphQLEnumValueDefinition ParseEnumValueDefinition()
        {
            var start = this.currentToken.Start;
            return new GraphQLEnumValueDefinition()
            {
                Name = this.ParseName(),
                Directives = this.ParseDirectives(),
                Location = this.GetLocation(start)
            };
        }

        private GraphQLFieldDefinition ParseFieldDefinition()
        {
            var comment = GetComment();
            var start = this.currentToken.Start;
            var name = this.ParseName();
            var args = this.ParseArgumentDefs();
            this.Expect(TokenKind.COLON);

            return new GraphQLFieldDefinition()
            {
                Comment = comment,
                Name = name,
                Arguments = args,
                Type = this.ParseType(),
                Directives = this.ParseDirectives(),
                Location = this.GetLocation(start)
            };
        }

        private GraphQLFieldSelection ParseFieldSelection()
        {
            var start = this.currentToken.Start;
            var nameOrAlias = this.ParseName();
            GraphQLName name = null;
            GraphQLName alias = null;

            if (this.Skip(TokenKind.COLON))
            {
                name = this.ParseName();
                alias = nameOrAlias;
            }
            else
            {
                alias = null;
                name = nameOrAlias;
            }

            return this.CreateFieldSelection(start, name, alias);
        }

        private GraphQLValue ParseFloat(bool isConstant)
        {
            var token = this.currentToken;
            this.Advance();
            return new GraphQLScalarValue(ASTNodeKind.FloatValue)
            {
                Value = token.Value,
                Location = this.GetLocation(token.Start)
            };
        }

        private ASTNode ParseFragment()
        {
            var start = this.currentToken.Start;
            this.Expect(TokenKind.SPREAD);

            if (this.Peek(TokenKind.NAME) && !this.currentToken.Value.Equals("on"))
            {
                return this.CreateGraphQLFragmentSpread(start);
            }

            return this.CreateInlineFragment(start);
        }

        private GraphQLFragmentDefinition ParseFragmentDefinition()
        {
            var comment = GetComment();
            var start = this.currentToken.Start;
            this.ExpectKeyword("fragment");

            return new GraphQLFragmentDefinition()
            {
                Comment = comment,
                Name = this.ParseFragmentName(),
                TypeCondition = this.ExpectOnKeywordAndParseNamedType(),
                Directives = this.ParseDirectives(),
                SelectionSet = this.ParseSelectionSet(),
                Location = this.GetLocation(start)
            };
        }

        private GraphQLName ParseFragmentName()
        {
            if (this.currentToken.Value.Equals("on"))
            {
                throw new GraphQLSyntaxErrorException(
                    $"Unexpected {this.currentToken}", this.source, this.currentToken.Start);
            }

            return this.ParseName();
        }

        private IEnumerable<GraphQLNamedType> ParseImplementsInterfaces()
        {
            var types = new List<GraphQLNamedType>();
            if (this.currentToken.Value?.Equals("implements") == true)
            {
                this.Advance();

                do
                {
                    types.Add(this.ParseNamedType());
                }
                while (this.Peek(TokenKind.NAME));
            }

            return types;
        }

        private GraphQLInputObjectTypeDefinition ParseInputObjectTypeDefinition()
        {
            var comment = GetComment();
            var start = this.currentToken.Start;
            this.ExpectKeyword("input");

            return new GraphQLInputObjectTypeDefinition()
            {
                Comment = comment,
                Name = this.ParseName(),
                Directives = this.ParseDirectives(),
                Fields = this.Any(TokenKind.BRACE_L, () => this.ParseInputValueDef(), TokenKind.BRACE_R),
                Location = this.GetLocation(start)
            };
        }

        private GraphQLInputValueDefinition ParseInputValueDef()
        {
            var comment = GetComment();
            var start = this.currentToken.Start;
            var name = this.ParseName();
            this.Expect(TokenKind.COLON);

            return new GraphQLInputValueDefinition()
            {
                Comment = comment,
                Name = name,
                Type = this.ParseType(),
                DefaultValue = this.GetDefaultConstantValue(),
                Directives = this.ParseDirectives(),
                Location = this.GetLocation(start)
            };
        }

        private GraphQLValue ParseInt(bool isConstant)
        {
            var token = this.currentToken;
            this.Advance();

            return new GraphQLScalarValue(ASTNodeKind.IntValue)
            {
                Value = token.Value,
                Location = this.GetLocation(token.Start)
            };
        }

        private GraphQLInterfaceTypeDefinition ParseInterfaceTypeDefinition()
        {
            var comment = GetComment();
            var start = this.currentToken.Start;
            this.ExpectKeyword("interface");

            return new GraphQLInterfaceTypeDefinition()
            {
                Comment = comment,
                Name = this.ParseName(),
                Directives = this.ParseDirectives(),
                Fields = this.Any(TokenKind.BRACE_L, () => this.ParseFieldDefinition(), TokenKind.BRACE_R),
                Location = this.GetLocation(start)
            };
        }

        private GraphQLValue ParseList(bool isConstant)
        {
            var start = this.currentToken.Start;
            Func<GraphQLValue> constant = () => this.ParseConstantValue();
            Func<GraphQLValue> value = () => this.ParseValueValue();

            return new GraphQLListValue(ASTNodeKind.ListValue)
            {
                Values = this.Any(TokenKind.BRACKET_L, isConstant ? constant : value, TokenKind.BRACKET_R),
                Location = this.GetLocation(start),
                AstValue = this.source.Body.Substring(start, this.currentToken.End - start - 1)
            };
        }

        private GraphQLName ParseName()
        {
            int start = this.currentToken.Start;
            var value = this.currentToken.Value;

            this.Expect(TokenKind.NAME);

            return new GraphQLName()
            {
                Location = this.GetLocation(start),
                Value = value as string
            };
        }

        private ASTNode ParseNamedDefinition()
        {
            switch (this.currentToken.Value as string)
            {
                // Note: subscription is an experimental non-spec addition.
                case "query":
                case "mutation":
                case "subscription":
                    return this.ParseOperationDefinition();

                case "fragment": return this.ParseFragmentDefinition();

                // Note: the Type System IDL is an experimental non-spec addition.
                case "schema": return this.ParseSchemaDefinition();
                case "scalar": return this.ParseScalarTypeDefinition();
                case "type": return this.ParseObjectTypeDefinition();
                case "interface": return this.ParseInterfaceTypeDefinition();
                case "union": return this.ParseUnionTypeDefinition();
                case "enum": return this.ParseEnumTypeDefinition();
                case "input": return this.ParseInputObjectTypeDefinition();
                case "extend": return this.ParseTypeExtensionDefinition();
                case "directive": return this.ParseDirectiveDefinition();
            }

            return null;
        }

        private GraphQLNamedType ParseNamedType()
        {
            var start = this.currentToken.Start;
            return new GraphQLNamedType()
            {
                Name = this.ParseName(),
                Location = this.GetLocation(start)
            };
        }

        private GraphQLValue ParseNameValue(bool isConstant)
        {
            var token = this.currentToken;

            if (token.Value.Equals("true") || token.Value.Equals("false"))
                return this.ParseBooleanValue(token);
            else if (token.Value != null)
            {
                if (token.Value.Equals("null"))
                    return this.ParseNullValue(token);
                else
                    return this.ParseEnumValue(token);
            }

            throw new GraphQLSyntaxErrorException(
                    $"Unexpected {this.currentToken}", this.source, this.currentToken.Start);
        }

        private GraphQLValue ParseObject(bool isConstant)
        {
            var comment = GetComment();
            var start = this.currentToken.Start;

            return new GraphQLObjectValue()
            {
                Comment = comment,
                Fields = this.ParseObjectFields(isConstant),
                Location = this.GetLocation(start)
            };
        }

        private GraphQLValue ParseNullValue(Token token)
        {
            this.Advance();
            return new GraphQLScalarValue(ASTNodeKind.NullValue)
            {
                Value = null,
                Location = this.GetLocation(token.Start)
            };
        }

        private GraphQLObjectField ParseObjectField(bool isConstant)
        {
            var comment = GetComment();
            var start = this.currentToken.Start;
            return new GraphQLObjectField()
            {
                Comment = comment,
                Name = this.ParseName(),
                Value = this.ExpectColonAndParseValueLiteral(isConstant),
                Location = this.GetLocation(start)
            };
        }

        private List<GraphQLObjectField> ParseObjectFields(bool isConstant)
        {
            List<GraphQLObjectField> fields = new List<GraphQLObjectField>();

            this.Expect(TokenKind.BRACE_L);
            while (!this.Skip(TokenKind.BRACE_R))
                fields.Add(this.ParseObjectField(isConstant));

            return fields;
        }

        private GraphQLObjectTypeDefinition ParseObjectTypeDefinition()
        {
            var comment = GetComment();

            var start = this.currentToken.Start;
            this.ExpectKeyword("type");

            return new GraphQLObjectTypeDefinition()
            {
                Comment = comment,
                Name = this.ParseName(),
                Interfaces = this.ParseImplementsInterfaces(),
                Directives = this.ParseDirectives(),
                Fields = this.Any(TokenKind.BRACE_L, () => this.ParseFieldDefinition(), TokenKind.BRACE_R),
                Location = this.GetLocation(start)
            };
        }

        private ASTNode ParseOperationDefinition()
        {
            var start = this.currentToken.Start;

            if (this.Peek(TokenKind.BRACE_L))
            {
                return this.CreateOperationDefinition(start);
            }

            return this.CreateOperationDefinition(start, this.ParseOperationType(), this.GetName());
        }

        private OperationType ParseOperationType()
        {
            var token = this.currentToken;
            this.Expect(TokenKind.NAME);

            switch (token.Value as string)
            {
                case "query": return OperationType.Query;
                case "mutation": return OperationType.Mutation;
                case "subscription": return OperationType.Subscription;
            }

            return OperationType.Query;
        }

        private GraphQLOperationTypeDefinition ParseOperationTypeDefinition()
        {
            var start = this.currentToken.Start;
            var operation = this.ParseOperationType();
            this.Expect(TokenKind.COLON);
            var type = this.ParseNamedType();

            return new GraphQLOperationTypeDefinition()
            {
                Operation = operation,
                Type = type,
                Location = this.GetLocation(start)
            };
        }

        private GraphQLScalarTypeDefinition ParseScalarTypeDefinition()
        {
            var comment = GetComment();
            var start = this.currentToken.Start;
            this.ExpectKeyword("scalar");
            var name = this.ParseName();
            var directives = this.ParseDirectives();

            return new GraphQLScalarTypeDefinition()
            {
                Comment = comment,
                Name = name,
                Directives = directives,
                Location = this.GetLocation(start)
            };
        }

        private GraphQLSchemaDefinition ParseSchemaDefinition()
        {
            var comment = GetComment();
            var start = this.currentToken.Start;
            this.ExpectKeyword("schema");
            var directives = this.ParseDirectives();
            var operationTypes = this.Many(TokenKind.BRACE_L, () => this.ParseOperationTypeDefinition(), TokenKind.BRACE_R);

            return new GraphQLSchemaDefinition()
            {
                Comment = comment,
                Directives = directives,
                OperationTypes = operationTypes,
                Location = this.GetLocation(start)
            };
        }

        private ASTNode ParseSelection()
        {
            return this.Peek(TokenKind.SPREAD) ?
                this.ParseFragment() :
                this.ParseFieldSelection();
        }

        private GraphQLSelectionSet ParseSelectionSet()
        {
            var start = this.currentToken.Start;
            return new GraphQLSelectionSet()
            {
                Selections = this.Many(TokenKind.BRACE_L, () => this.ParseSelection(), TokenKind.BRACE_R),
                Location = this.GetLocation(start)
            };
        }

        private GraphQLValue ParseString(bool isConstant)
        {
            var token = this.currentToken;
            this.Advance();
            return new GraphQLScalarValue(ASTNodeKind.StringValue)
            {
                Value = token.Value as string,
                Location = this.GetLocation(token.Start)
            };
        }

        private GraphQLType ParseType()
        {
            GraphQLType type = null;
            var start = this.currentToken.Start;
            if (this.Skip(TokenKind.BRACKET_L))
            {
                type = this.ParseType();
                this.Expect(TokenKind.BRACKET_R);
                type = new GraphQLListType()
                {
                    Type = type,
                    Location = this.GetLocation(start)
                };
            }
            else
            {
                type = this.ParseNamedType();
            }

            if (this.Skip(TokenKind.BANG))
            {
                return new GraphQLNonNullType()
                {
                    Type = type,
                    Location = this.GetLocation(start)
                };
            }

            return type;
        }

        private GraphQLTypeExtensionDefinition ParseTypeExtensionDefinition()
        {
            var comment = GetComment();
            var start = this.currentToken.Start;
            this.ExpectKeyword("extend");
            var definition = this.ParseObjectTypeDefinition();

            return new GraphQLTypeExtensionDefinition()
            {
                Comment = comment,
                Definition = definition,
                Location = this.GetLocation(start)
            };
        }

        private IEnumerable<GraphQLNamedType> ParseUnionMembers()
        {
            var members = new List<GraphQLNamedType>();

            do
            {
                members.Add(this.ParseNamedType());
            }
            while (this.Skip(TokenKind.PIPE));

            return members;
        }

        private GraphQLUnionTypeDefinition ParseUnionTypeDefinition()
        {
            var comment = GetComment();
            var start = this.currentToken.Start;
            this.ExpectKeyword("union");
            var name = this.ParseName();
            var directives = this.ParseDirectives();
            this.Expect(TokenKind.EQUALS);
            var types = this.ParseUnionMembers();

            return new GraphQLUnionTypeDefinition()
            {
                Comment = comment,
                Name = name,
                Directives = directives,
                Types = types,
                Location = this.GetLocation(start)
            };
        }

        private GraphQLValue ParseValueLiteral(bool isConstant)
        {
            var token = this.currentToken;

            switch (token.Kind)
            {
                case TokenKind.BRACKET_L: return this.ParseList(isConstant);
                case TokenKind.BRACE_L: return this.ParseObject(isConstant);
                case TokenKind.INT: return this.ParseInt(isConstant);
                case TokenKind.FLOAT: return this.ParseFloat(isConstant);
                case TokenKind.STRING: return this.ParseString(isConstant);
                case TokenKind.NAME: return this.ParseNameValue(isConstant);
                case TokenKind.DOLLAR: if (!isConstant) return this.ParseVariable(); break;
            }

            throw new GraphQLSyntaxErrorException(
                    $"Unexpected {this.currentToken}", this.source, this.currentToken.Start);
        }

        private GraphQLValue ParseValueValue()
        {
            return this.ParseValueLiteral(false);
        }

        private GraphQLVariable ParseVariable()
        {
            var start = this.currentToken.Start;
            this.Expect(TokenKind.DOLLAR);

            return new GraphQLVariable()
            {
                Name = this.GetName(),
                Location = this.GetLocation(start)
            };
        }

        private GraphQLVariableDefinition ParseVariableDefinition()
        {
            int start = this.currentToken.Start;
            return new GraphQLVariableDefinition()
            {
                Variable = this.ParseVariable(),
                Type = this.AdvanceThroughColonAndParseType(),
                DefaultValue = this.SkipEqualsAndParseValueLiteral(),
                Location = this.GetLocation(start)
            };
        }

        private IEnumerable<GraphQLVariableDefinition> ParseVariableDefinitions()
        {
            return this.Peek(TokenKind.PAREN_L) ?
                this.Many(TokenKind.PAREN_L, () => this.ParseVariableDefinition(), TokenKind.PAREN_R) :
                new GraphQLVariableDefinition[] { };
        }

        private bool Peek(TokenKind kind)
        {
            return this.currentToken.Kind == kind;
        }

        private bool Skip(TokenKind kind)
        {
            ParseComment();

            var isCurrentTokenMatching = this.currentToken.Kind == kind;

            if (isCurrentTokenMatching)
            {
                this.Advance();
            }

            return isCurrentTokenMatching;
        }

        private object SkipEqualsAndParseValueLiteral()
        {
            return this.Skip(TokenKind.EQUALS) ? this.ParseValueLiteral(true) : null;
        }
    }
}<|MERGE_RESOLUTION|>--- conflicted
+++ resolved
@@ -12,11 +12,6 @@
         private readonly ISource source;
         private readonly Stack<GraphQLComment> _comments = new Stack<GraphQLComment>();
         private Token currentToken;
-<<<<<<< HEAD
-        private readonly ILexer lexer;
-        private readonly ISource source;
-=======
->>>>>>> de9ffa21
 
         public ParserContext(ISource source, ILexer lexer)
         {
@@ -681,13 +676,13 @@
             var token = this.currentToken;
 
             if (token.Value.Equals("true") || token.Value.Equals("false"))
-                return this.ParseBooleanValue(token);
+                return this.ParseBooleanValue(token);
             else if (token.Value != null)
-            {
-                if (token.Value.Equals("null"))
-                    return this.ParseNullValue(token);
-                else
-                    return this.ParseEnumValue(token);
+            {
+                if (token.Value.Equals("null"))
+                    return this.ParseNullValue(token);
+                else
+                    return this.ParseEnumValue(token);
             }
 
             throw new GraphQLSyntaxErrorException(
