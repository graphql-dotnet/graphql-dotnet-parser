using System.Diagnostics.CodeAnalysis;
using GraphQLParser.AST;

namespace GraphQLParser.Visitors;

/// <summary>
/// Prints AST into the provided <see cref="TextWriter"/> as a SDL document.
/// </summary>
/// <typeparam name="TContext">Type of the context object passed into all VisitXXX methods.</typeparam>
public class SDLPrinter<TContext> : ASTVisitor<TContext>
    where TContext : IPrintContext
{
    /// <summary>
    /// Creates visitor with default options.
    /// </summary>
    public SDLPrinter()
        : this(new SDLPrinterOptions())
    {
    }

    /// <summary>
    /// Creates visitor with the specified options.
    /// </summary>
    /// <param name="options">Visitor options.</param>
    public SDLPrinter(SDLPrinterOptions options)
    {
        Options = options;
    }

    /// <summary>
    /// Options used by visitor.
    /// </summary>
    public SDLPrinterOptions Options { get; }

    /// <inheritdoc/>
    protected override async ValueTask VisitDocumentAsync(GraphQLDocument document, TContext context)
    {
        await VisitAsync(document.Comments, context).ConfigureAwait(false); // Comments always null

        if (document.Definitions.Count > 0) // Definitions always > 0
        {
            for (int i = 0; i < document.Definitions.Count; ++i)
                await VisitAsync(document.Definitions[i], context).ConfigureAwait(false);
        }
    }

    /// <inheritdoc/>
    protected override async ValueTask VisitCommentAsync(GraphQLComment comment, TContext context)
    {
        if (Options.PrintComments)
        {
            await context.WriteAsync("#").ConfigureAwait(false);
            await context.WriteAsync(comment.Value).ConfigureAwait(false);
        }
    }

    /// <inheritdoc/>
    protected override ValueTask VisitDescriptionAsync(GraphQLDescription description, TContext context)
    {
        bool ShouldBeMultilineBlockString()
        {
            bool newLineDetected = false;
            var span = description.Value.Span;
            for (int i = 0; i < span.Length; ++i)
            {
                char code = span[i];

                if (code < 0x0020 && code != 0x0009 && code != 0x000A && code != 0x000D)
                    return false;

                if (code == 0x000A)
                    newLineDetected = true;
            }

            // Note that string value without escape symbols and newline symbols
            // MAY BE represented as a single-line BlockString, for example,
            // """SOME TEXT""", but it was decided to use more brief "SOME TEXT"
            // for such cases. WriteMultilineBlockString method ALWAYS builds
            // BlockString printing """ on new line.
            return newLineDetected;
        }

        async ValueTask WriteMultilineBlockString()
        {
            await context.WriteAsync("\"\"\"").ConfigureAwait(false);
            await context.WriteLineAsync().ConfigureAwait(false); // internal NewLine in BlockString

            bool needStartNewLine = true;
            int length = description.Value.Span.Length;
            // http://spec.graphql.org/October2021/#BlockStringCharacter
            for (int i = 0; i < length; ++i)
            {
                if (needStartNewLine)
                {
                    await WriteIndentAsync(context).ConfigureAwait(false);
                    needStartNewLine = false;
                }

                char code = description.Value.Span[i];
                switch (code)
                {
                    case '\r':
                        break;

                    case '\n':
                        // do not use PrintContextExtensions.WriteLineAsync here to avoid NewLinePrinted check
                        await context.WriteAsync(Environment.NewLine).ConfigureAwait(false);
                        needStartNewLine = true;
                        break;

                    case '"':
                        if (i < length - 2 && description.Value.Span[i + 1] == '"' && description.Value.Span[i + 2] == '"')
                        {
                            await context.WriteAsync("\\\"\"\"").ConfigureAwait(false);
                            i += 2;
                        }
                        else
                        {
                            await context.WriteAsync(description.Value.Slice(i, 1)/*code*/).ConfigureAwait(false); //TODO: change
                        }
                        break;

                    default:
                        await context.WriteAsync(description.Value.Slice(i, 1)/*code*/).ConfigureAwait(false); //TODO: change
                        break;
                }
            }

            await context.WriteLineAsync().ConfigureAwait(false); // internal NewLine in BlockString
            await WriteIndentAsync(context).ConfigureAwait(false);
            await context.WriteAsync("\"\"\"").ConfigureAwait(false);
        }

        ValueTask WriteString() => WriteEncodedStringAsync(context, description.Value);

        if (!Options.PrintDescriptions)
            return default;

        // http://spec.graphql.org/October2021/#StringValue
        return ShouldBeMultilineBlockString()
            ? WriteMultilineBlockString()
            : WriteString();
    }

    /// <inheritdoc/>
    protected override async ValueTask VisitNameAsync(GraphQLName name, TContext context)
    {
        await VisitAsync(name.Comments, context).ConfigureAwait(false);
        await VisitAsync(LiteralNode.Wrap(name.Value), context).ConfigureAwait(false);
    }

    /// <inheritdoc/>
    protected override async ValueTask VisitFragmentNameAsync(GraphQLFragmentName fragmentName, TContext context)
    {
        await VisitAsync(fragmentName.Comments, context).ConfigureAwait(false);
        await VisitAsync(fragmentName.Name, context).ConfigureAwait(false);
    }

    /// <inheritdoc/>
    protected override async ValueTask VisitFragmentDefinitionAsync(GraphQLFragmentDefinition fragmentDefinition, TContext context)
    {
        await VisitAsync(fragmentDefinition.Comments, context).ConfigureAwait(false);
        await VisitAsync(LiteralNode.Wrap("fragment "), context).ConfigureAwait(false);
        await VisitAsync(fragmentDefinition.FragmentName, context).ConfigureAwait(false);
        await VisitAsync(fragmentDefinition.TypeCondition, context).ConfigureAwait(false);
        await VisitAsync(fragmentDefinition.Directives, context).ConfigureAwait(false);
        await VisitAsync(fragmentDefinition.SelectionSet, context).ConfigureAwait(false);
    }

    /// <inheritdoc/>
    protected override async ValueTask VisitFragmentSpreadAsync(GraphQLFragmentSpread fragmentSpread, TContext context)
    {
        await VisitAsync(fragmentSpread.Comments, context).ConfigureAwait(false);
        await VisitAsync(LiteralNode.Wrap("..."), context).ConfigureAwait(false);
        await VisitAsync(fragmentSpread.FragmentName, context).ConfigureAwait(false);
        await VisitAsync(fragmentSpread.Directives, context).ConfigureAwait(false);
    }

    /// <inheritdoc/>
    protected override async ValueTask VisitInlineFragmentAsync(GraphQLInlineFragment inlineFragment, TContext context)
    {
        await VisitAsync(inlineFragment.Comments, context).ConfigureAwait(false);
<<<<<<< HEAD
        await VisitAsync(LiteralNode.Wrap("..."), context).ConfigureAwait(false);
=======

        await WriteIndentAsync(context).ConfigureAwait(false);

        await context.WriteAsync("...").ConfigureAwait(false);
>>>>>>> 81a05a6d
        await VisitAsync(inlineFragment.TypeCondition, context).ConfigureAwait(false);
        await VisitAsync(inlineFragment.Directives, context).ConfigureAwait(false);
        await VisitAsync(inlineFragment.SelectionSet, context).ConfigureAwait(false);
    }

    /// <inheritdoc/>
    protected override async ValueTask VisitTypeConditionAsync(GraphQLTypeCondition typeCondition, TContext context)
    {
        await VisitAsync(typeCondition.Comments, context).ConfigureAwait(false);
<<<<<<< HEAD
        await VisitAsync(LiteralNode.Wrap(HasPrintableComments(typeCondition) ? "on " : " on "), context).ConfigureAwait(false);
=======
        await context.WriteAsync(TryPeekParent(context, out _) ? " on " : "on ").ConfigureAwait(false);
>>>>>>> 81a05a6d
        await VisitAsync(typeCondition.Type, context).ConfigureAwait(false);
    }

    /// <inheritdoc/>
    protected override async ValueTask VisitImplementsInterfacesAsync(GraphQLImplementsInterfaces implementsInterfaces, TContext context)
    {
        await VisitAsync(implementsInterfaces.Comments, context).ConfigureAwait(false);
        await VisitAsync(LiteralNode.Wrap(HasPrintableComments(implementsInterfaces) ? "implements " : " implements "), context).ConfigureAwait(false);

        for (int i = 0; i < implementsInterfaces.Items.Count; ++i)
        {
            await VisitAsync(implementsInterfaces.Items[i], context).ConfigureAwait(false);
            if (i < implementsInterfaces.Items.Count - 1)
                await context.WriteAsync(HasPrintableComments(implementsInterfaces[i + 1]) ? " &" : " & ").ConfigureAwait(false);
        }
    }

    /// <inheritdoc/>
    protected override async ValueTask VisitSelectionSetAsync(GraphQLSelectionSet selectionSet, TContext context)
    {
        await VisitAsync(selectionSet.Comments, context).ConfigureAwait(false);

        bool hasParent = TryPeekParent(context, out var parent);
        if (!HasPrintableComments(selectionSet) && hasParent && (parent is GraphQLOperationDefinition op && op.Name is not null || parent is not GraphQLOperationDefinition))
        {
            await context.WriteAsync(" {").ConfigureAwait(false);
        }
        else
        {
            await VisitAsync(LiteralNode.Wrap("{"), context).ConfigureAwait(false);
        }
        await context.WriteLineAsync().ConfigureAwait(false); // internal NewLine in SelectionSet

        foreach (var selection in selectionSet.Selections)
        {
            await VisitAsync(selection, context).ConfigureAwait(false);
            await context.WriteLineAsync().ConfigureAwait(false);
        }

        await context.WriteLineAsync().ConfigureAwait(false);
        await WriteIndentAsync(context).ConfigureAwait(false);
        await context.WriteAsync("}").ConfigureAwait(false);
    }

    /// <inheritdoc/>
    protected override async ValueTask VisitAliasAsync(GraphQLAlias alias, TContext context)
    {
        await VisitAsync(alias.Comments, context).ConfigureAwait(false);
        await VisitAsync(alias.Name, context).ConfigureAwait(false);
        await context.WriteAsync(":").ConfigureAwait(false);
    }

    /// <inheritdoc/>
    protected override async ValueTask VisitFieldAsync(GraphQLField field, TContext context)
    {
        await VisitAsync(field.Comments, context).ConfigureAwait(false);
        await VisitAsync(field.Alias, context).ConfigureAwait(false);

        if (field.Alias != null && (field.Name.Comments == null || !Options.PrintComments))
            await context.WriteAsync(" ").ConfigureAwait(false);

        await VisitAsync(field.Name, context).ConfigureAwait(false);
        await VisitAsync(field.Arguments, context).ConfigureAwait(false);
        await VisitAsync(field.Directives, context).ConfigureAwait(false);
        await VisitAsync(field.SelectionSet, context).ConfigureAwait(false);
    }

    /// <inheritdoc/>
    protected override async ValueTask VisitOperationDefinitionAsync(GraphQLOperationDefinition operationDefinition, TContext context)
    {
        await VisitAsync(operationDefinition.Comments, context).ConfigureAwait(false);
        if (operationDefinition.Name is not null)
        {
            await VisitAsync(LiteralNode.Wrap(GetOperationType(operationDefinition.Operation)), context).ConfigureAwait(false);
            await context.WriteAsync(" ").ConfigureAwait(false);
            await VisitAsync(operationDefinition.Name, context).ConfigureAwait(false);
        }
        await VisitAsync(operationDefinition.Variables, context).ConfigureAwait(false);
        await VisitAsync(operationDefinition.Directives, context).ConfigureAwait(false);
        await VisitAsync(operationDefinition.SelectionSet, context).ConfigureAwait(false);
    }

    /// <inheritdoc/>
    protected override async ValueTask VisitDirectiveDefinitionAsync(GraphQLDirectiveDefinition directiveDefinition, TContext context)
    {
        await VisitAsync(directiveDefinition.Comments, context).ConfigureAwait(false);
        await VisitAsync(directiveDefinition.Description, context).ConfigureAwait(false);
        await VisitAsync(LiteralNode.Wrap("directive @"), context).ConfigureAwait(false);
        await VisitAsync(directiveDefinition.Name, context).ConfigureAwait(false);
        await VisitAsync(directiveDefinition.Arguments, context).ConfigureAwait(false);
        if (directiveDefinition.Repeatable)
            await context.WriteAsync(" repeatable").ConfigureAwait(false);
        await VisitAsync(directiveDefinition.Locations, context).ConfigureAwait(false);
    }

    /// <inheritdoc/>
    protected override async ValueTask VisitDirectiveLocationsAsync(GraphQLDirectiveLocations directiveLocations, TContext context)
    {
        await VisitAsync(directiveLocations.Comments, context).ConfigureAwait(false);
        if (Options.EachDirectiveLocationOnNewLine)
        {
            await context.WriteAsync(" on").ConfigureAwait(false);
            if (directiveLocations.Items?.Count > 0) // should always be true but may be negligently uninitialized
            {
                await context.WriteLineAsync().ConfigureAwait(false);
                for (int i = 0; i < directiveLocations.Items.Count; ++i)
                {
                    await VisitAsync(LiteralNode.Wrap("| "), context).ConfigureAwait(false);
                    await context.WriteAsync(GetDirectiveLocation(directiveLocations.Items[i])).ConfigureAwait(false);
                    if (i < directiveLocations.Items.Count - 1)
                        await context.WriteLineAsync().ConfigureAwait(false);
                }
            }
        }
        else
        {
            await context.WriteAsync(" on").ConfigureAwait(false);
            if (directiveLocations.Items?.Count > 0) // should always be true but may be negligently uninitialized
            {
                await context.WriteAsync(" ").ConfigureAwait(false);
                for (int i = 0; i < directiveLocations.Items.Count; ++i)
                {
                    await context.WriteAsync(GetDirectiveLocation(directiveLocations.Items[i])).ConfigureAwait(false);
                    if (i < directiveLocations.Items.Count - 1)
                        await context.WriteAsync(" | ").ConfigureAwait(false);
                }
            }
        }
    }

    /// <inheritdoc/>
    protected override async ValueTask VisitVariableDefinitionAsync(GraphQLVariableDefinition variableDefinition, TContext context)
    {
        await VisitAsync(variableDefinition.Comments, context).ConfigureAwait(false);
        await VisitAsync(variableDefinition.Variable, context).ConfigureAwait(false);
        await context.WriteAsync(": ").ConfigureAwait(false);
        await VisitAsync(variableDefinition.Type, context).ConfigureAwait(false);
        if (variableDefinition.DefaultValue != null)
        {
            await context.WriteAsync(" = ").ConfigureAwait(false);
            await VisitAsync(variableDefinition.DefaultValue, context).ConfigureAwait(false);
        }
        await VisitAsync(variableDefinition.Directives, context).ConfigureAwait(false);
    }

    /// <inheritdoc/>
    protected override async ValueTask VisitVariablesDefinitionAsync(GraphQLVariablesDefinition variablesDefinition, TContext context)
    {
        await VisitAsync(variablesDefinition.Comments, context).ConfigureAwait(false);
        await VisitAsync(LiteralNode.Wrap("("), context).ConfigureAwait(false);

        for (int i = 0; i < variablesDefinition.Items.Count; ++i)
        {
            await VisitAsync(variablesDefinition.Items[i], context).ConfigureAwait(false);
            if (i < variablesDefinition.Items.Count - 1)
                await context.WriteAsync(", ").ConfigureAwait(false);
        }

        await context.WriteAsync(")").ConfigureAwait(false);
    }

    /// <inheritdoc/>
    protected override async ValueTask VisitVariableAsync(GraphQLVariable variable, TContext context)
    {
        await VisitAsync(variable.Comments, context).ConfigureAwait(false);
        await VisitAsync(LiteralNode.Wrap("$"), context).ConfigureAwait(false);
        await VisitAsync(variable.Name, context).ConfigureAwait(false);
    }

    /// <inheritdoc/>
    protected override async ValueTask VisitBooleanValueAsync(GraphQLBooleanValue booleanValue, TContext context)
    {
        await VisitAsync(booleanValue.Comments, context).ConfigureAwait(false);
        await context.WriteAsync(booleanValue.Value).ConfigureAwait(false);
    }

    /// <inheritdoc/>
    protected override async ValueTask VisitScalarTypeDefinitionAsync(GraphQLScalarTypeDefinition scalarTypeDefinition, TContext context)
    {
        await VisitAsync(scalarTypeDefinition.Comments, context).ConfigureAwait(false);
        await VisitAsync(scalarTypeDefinition.Description, context).ConfigureAwait(false);
        await VisitAsync(LiteralNode.Wrap("scalar "), context).ConfigureAwait(false);
        await VisitAsync(scalarTypeDefinition.Name, context).ConfigureAwait(false);
        await VisitAsync(scalarTypeDefinition.Directives, context).ConfigureAwait(false);
    }

    /// <inheritdoc/>
    protected override async ValueTask VisitSchemaExtensionAsync(GraphQLSchemaExtension schemaExtension, TContext context)
    {
        await VisitAsync(schemaExtension.Comments, context).ConfigureAwait(false);
        await VisitAsync(LiteralNode.Wrap("extend schema"), context).ConfigureAwait(false);
        await VisitAsync(schemaExtension.Directives, context).ConfigureAwait(false);

        //TODO: https://github.com/graphql/graphql-spec/issues/921
        if (schemaExtension.OperationTypes?.Count > 0)
        {
            await context.WriteAsync(/*HasPrintableComments(schemaExtension) ? "{" :*/" {").ConfigureAwait(false); // always false
            await context.WriteLineAsync().ConfigureAwait(false);

            for (int i = 0; i < schemaExtension.OperationTypes.Count; ++i)
            {
                await VisitAsync(schemaExtension.OperationTypes[i], context).ConfigureAwait(false);
                await context.WriteLineAsync().ConfigureAwait(false);
            }

            await context.WriteAsync("}").ConfigureAwait(false);
        }
    }

    /// <inheritdoc/>
    protected override async ValueTask VisitScalarTypeExtensionAsync(GraphQLScalarTypeExtension scalarTypeExtension, TContext context)
    {
        await VisitAsync(scalarTypeExtension.Comments, context).ConfigureAwait(false);
        await VisitAsync(LiteralNode.Wrap("extend scalar "), context).ConfigureAwait(false);
        await VisitAsync(scalarTypeExtension.Name, context).ConfigureAwait(false);
        await VisitAsync(scalarTypeExtension.Directives, context).ConfigureAwait(false);
    }

    /// <inheritdoc/>
    protected override async ValueTask VisitEnumTypeDefinitionAsync(GraphQLEnumTypeDefinition enumTypeDefinition, TContext context)
    {
        await VisitAsync(enumTypeDefinition.Comments, context).ConfigureAwait(false);
        await VisitAsync(enumTypeDefinition.Description, context).ConfigureAwait(false);
        await VisitAsync(LiteralNode.Wrap("enum "), context).ConfigureAwait(false);
        await VisitAsync(enumTypeDefinition.Name, context).ConfigureAwait(false);
        await VisitAsync(enumTypeDefinition.Directives, context).ConfigureAwait(false);
        await VisitAsync(enumTypeDefinition.Values, context).ConfigureAwait(false);
    }

    /// <inheritdoc/>
    protected override async ValueTask VisitEnumTypeExtensionAsync(GraphQLEnumTypeExtension enumTypeExtension, TContext context)
    {
        await VisitAsync(enumTypeExtension.Comments, context).ConfigureAwait(false);
        await VisitAsync(LiteralNode.Wrap("extend enum "), context).ConfigureAwait(false);
        await VisitAsync(enumTypeExtension.Name, context).ConfigureAwait(false);
        await VisitAsync(enumTypeExtension.Directives, context).ConfigureAwait(false);
        await VisitAsync(enumTypeExtension.Values, context).ConfigureAwait(false);
    }

    /// <inheritdoc/>
    protected override async ValueTask VisitEnumValueDefinitionAsync(GraphQLEnumValueDefinition enumValueDefinition, TContext context)
    {
        await VisitAsync(enumValueDefinition.Comments, context).ConfigureAwait(false);
        await VisitAsync(enumValueDefinition.Description, context).ConfigureAwait(false);
        await VisitAsync(enumValueDefinition.Name, context).ConfigureAwait(false);
        await VisitAsync(enumValueDefinition.Directives, context).ConfigureAwait(false);
    }

    /// <inheritdoc/>
    protected override async ValueTask VisitEnumValuesDefinitionAsync(GraphQLEnumValuesDefinition enumValuesDefinition, TContext context)
    {
        await VisitAsync(enumValuesDefinition.Comments, context).ConfigureAwait(false);
        await VisitAsync(LiteralNode.Wrap(HasPrintableComments(enumValuesDefinition) || !TryPeekParent(context, out _) ? "{" : " {"), context).ConfigureAwait(false);
        await context.WriteLineAsync().ConfigureAwait(false);

        if (enumValuesDefinition.Items?.Count > 0) // should always be true but may be negligently uninitialized
        {
            foreach (var enumValueDefinition in enumValuesDefinition.Items)
            {
                await VisitAsync(enumValueDefinition, context).ConfigureAwait(false);
                await context.WriteLineAsync().ConfigureAwait(false);
            }
        }
        await context.WriteAsync("}").ConfigureAwait(false);
    }

    /// <inheritdoc/>
    protected override async ValueTask VisitInputObjectTypeDefinitionAsync(GraphQLInputObjectTypeDefinition inputObjectTypeDefinition, TContext context)
    {
        await VisitAsync(inputObjectTypeDefinition.Comments, context).ConfigureAwait(false);
        await VisitAsync(inputObjectTypeDefinition.Description, context).ConfigureAwait(false);
        await VisitAsync(LiteralNode.Wrap("input "), context).ConfigureAwait(false);
        await VisitAsync(inputObjectTypeDefinition.Name, context).ConfigureAwait(false);
        await VisitAsync(inputObjectTypeDefinition.Directives, context).ConfigureAwait(false);
        await VisitAsync(inputObjectTypeDefinition.Fields, context).ConfigureAwait(false);
    }

    /// <inheritdoc/>
    protected override async ValueTask VisitInputObjectTypeExtensionAsync(GraphQLInputObjectTypeExtension inputObjectTypeExtension, TContext context)
    {
        await VisitAsync(inputObjectTypeExtension.Comments, context).ConfigureAwait(false);
        await VisitAsync(LiteralNode.Wrap("extend input "), context).ConfigureAwait(false);
        await VisitAsync(inputObjectTypeExtension.Name, context).ConfigureAwait(false);
        await VisitAsync(inputObjectTypeExtension.Directives, context).ConfigureAwait(false);
        await VisitAsync(inputObjectTypeExtension.Fields, context).ConfigureAwait(false);
    }

    /// <inheritdoc/>
    protected override async ValueTask VisitInputValueDefinitionAsync(GraphQLInputValueDefinition inputValueDefinition, TContext context)
    {
        await VisitAsync(inputValueDefinition.Comments, context).ConfigureAwait(false);
        await VisitAsync(inputValueDefinition.Description, context).ConfigureAwait(false);
        await VisitAsync(inputValueDefinition.Name, context).ConfigureAwait(false);
        await context.WriteAsync(": ").ConfigureAwait(false);
        await VisitAsync(inputValueDefinition.Type, context).ConfigureAwait(false);
        if (inputValueDefinition.DefaultValue != null)
        {
            await context.WriteAsync(" = ").ConfigureAwait(false);
            await VisitAsync(inputValueDefinition.DefaultValue, context).ConfigureAwait(false);
        }
        await VisitAsync(inputValueDefinition.Directives, context).ConfigureAwait(false);
    }

    /// <inheritdoc/>
    protected override async ValueTask VisitInputFieldsDefinitionAsync(GraphQLInputFieldsDefinition inputFieldsDefinition, TContext context)
    {
        await VisitAsync(inputFieldsDefinition.Comments, context).ConfigureAwait(false);
        await VisitAsync(LiteralNode.Wrap(HasPrintableComments(inputFieldsDefinition) || !TryPeekParent(context, out _) ? "{" : " {"), context).ConfigureAwait(false);
        await context.WriteLineAsync().ConfigureAwait(false);

        if (inputFieldsDefinition.Items?.Count > 0) // should always be true but may be negligently uninitialized
        {
            foreach (var inputFieldDefinition in inputFieldsDefinition.Items)
            {
                await VisitAsync(inputFieldDefinition, context).ConfigureAwait(false);
                await context.WriteLineAsync().ConfigureAwait(false);
            }
        }

        await context.WriteAsync("}").ConfigureAwait(false);
    }

    /// <inheritdoc/>
    protected override async ValueTask VisitObjectTypeDefinitionAsync(GraphQLObjectTypeDefinition objectTypeDefinition, TContext context)
    {
        await VisitAsync(objectTypeDefinition.Comments, context).ConfigureAwait(false);
        await VisitAsync(objectTypeDefinition.Description, context).ConfigureAwait(false);
        await VisitAsync(LiteralNode.Wrap("type "), context).ConfigureAwait(false);
        await VisitAsync(objectTypeDefinition.Name, context).ConfigureAwait(false);
        await VisitAsync(objectTypeDefinition.Interfaces, context).ConfigureAwait(false);
        await VisitAsync(objectTypeDefinition.Directives, context).ConfigureAwait(false);
        await VisitAsync(objectTypeDefinition.Fields, context).ConfigureAwait(false);
    }

    /// <inheritdoc/>
    protected override async ValueTask VisitObjectTypeExtensionAsync(GraphQLObjectTypeExtension objectTypeExtension, TContext context)
    {
        await VisitAsync(objectTypeExtension.Comments, context).ConfigureAwait(false);
        await VisitAsync(LiteralNode.Wrap("extend type "), context).ConfigureAwait(false);
        await VisitAsync(objectTypeExtension.Name, context).ConfigureAwait(false);
        await VisitAsync(objectTypeExtension.Interfaces, context).ConfigureAwait(false);
        await VisitAsync(objectTypeExtension.Directives, context).ConfigureAwait(false);
        await VisitAsync(objectTypeExtension.Fields, context).ConfigureAwait(false);
    }

    /// <inheritdoc/>
    protected override async ValueTask VisitInterfaceTypeDefinitionAsync(GraphQLInterfaceTypeDefinition interfaceTypeDefinition, TContext context)
    {
        await VisitAsync(interfaceTypeDefinition.Comments, context).ConfigureAwait(false);
        await VisitAsync(interfaceTypeDefinition.Description, context).ConfigureAwait(false);
        await VisitAsync(LiteralNode.Wrap("interface "), context).ConfigureAwait(false);
        await VisitAsync(interfaceTypeDefinition.Name, context).ConfigureAwait(false);
        await VisitAsync(interfaceTypeDefinition.Interfaces, context).ConfigureAwait(false);
        await VisitAsync(interfaceTypeDefinition.Directives, context).ConfigureAwait(false);
        await VisitAsync(interfaceTypeDefinition.Fields, context).ConfigureAwait(false);
    }

    /// <inheritdoc/>
    protected override async ValueTask VisitInterfaceTypeExtensionAsync(GraphQLInterfaceTypeExtension interfaceTypeExtension, TContext context)
    {
        await VisitAsync(interfaceTypeExtension.Comments, context).ConfigureAwait(false);
        await VisitAsync(LiteralNode.Wrap("extend interface "), context).ConfigureAwait(false);
        await VisitAsync(interfaceTypeExtension.Name, context).ConfigureAwait(false);
        await VisitAsync(interfaceTypeExtension.Interfaces, context).ConfigureAwait(false);
        await VisitAsync(interfaceTypeExtension.Directives, context).ConfigureAwait(false);
        await VisitAsync(interfaceTypeExtension.Fields, context).ConfigureAwait(false);
    }

    /// <inheritdoc/>
    protected override async ValueTask VisitFieldDefinitionAsync(GraphQLFieldDefinition fieldDefinition, TContext context)
    {
        await VisitAsync(fieldDefinition.Comments, context).ConfigureAwait(false);
        await VisitAsync(fieldDefinition.Description, context).ConfigureAwait(false);
        await VisitAsync(fieldDefinition.Name, context).ConfigureAwait(false);
        await VisitAsync(fieldDefinition.Arguments, context).ConfigureAwait(false);
        await context.WriteAsync(": ").ConfigureAwait(false);
        await VisitAsync(fieldDefinition.Type, context).ConfigureAwait(false);
        await VisitAsync(fieldDefinition.Directives, context).ConfigureAwait(false);
    }

    /// <inheritdoc/>
    protected override async ValueTask VisitFieldsDefinitionAsync(GraphQLFieldsDefinition fieldsDefinition, TContext context)
    {
        await VisitAsync(fieldsDefinition.Comments, context).ConfigureAwait(false);
        await VisitAsync(LiteralNode.Wrap(HasPrintableComments(fieldsDefinition) || !TryPeekParent(context, out _) ? "{" : " {"), context).ConfigureAwait(false);
        await context.WriteLineAsync().ConfigureAwait(false);

        if (fieldsDefinition.Items?.Count > 0) // should always be true but may be negligently uninitialized
        {
            foreach (var fieldDefinition in fieldsDefinition.Items)
            {
                await VisitAsync(fieldDefinition, context).ConfigureAwait(false);
                await context.WriteLineAsync().ConfigureAwait(false);
            }
        }

        await context.WriteAsync("}").ConfigureAwait(false);
    }

    /// <inheritdoc/>
    protected override async ValueTask VisitSchemaDefinitionAsync(GraphQLSchemaDefinition schemaDefinition, TContext context)
    {
        await VisitAsync(schemaDefinition.Comments, context).ConfigureAwait(false);
        await VisitAsync(schemaDefinition.Description, context).ConfigureAwait(false);
        await VisitAsync(LiteralNode.Wrap("schema"), context).ConfigureAwait(false);
        await VisitAsync(schemaDefinition.Directives, context).ConfigureAwait(false);
        await context.WriteAsync(/*HasPrintableComments(schemaDefinition) ? "{" : */" {").ConfigureAwait(false); // always false
        await context.WriteLineAsync().ConfigureAwait(false);

        if (schemaDefinition.OperationTypes.Count > 0)
        {
            for (int i = 0; i < schemaDefinition.OperationTypes.Count; ++i)
            {
                await VisitAsync(schemaDefinition.OperationTypes[i], context).ConfigureAwait(false);
                await context.WriteLineAsync().ConfigureAwait(false);
            }
        }

        await context.WriteAsync("}").ConfigureAwait(false);
    }

    /// <inheritdoc/>
    protected override async ValueTask VisitRootOperationTypeDefinitionAsync(GraphQLRootOperationTypeDefinition rootOperationTypeDefinition, TContext context)
    {
        await VisitAsync(rootOperationTypeDefinition.Comments, context).ConfigureAwait(false);
        await context.WriteAsync(GetOperationType(rootOperationTypeDefinition.Operation)).ConfigureAwait(false);
        await context.WriteAsync(": ").ConfigureAwait(false);
        await VisitAsync(rootOperationTypeDefinition.Type, context).ConfigureAwait(false);
    }

    /// <inheritdoc/>
    protected override async ValueTask VisitUnionTypeDefinitionAsync(GraphQLUnionTypeDefinition unionTypeDefinition, TContext context)
    {
        await VisitAsync(unionTypeDefinition.Comments, context).ConfigureAwait(false);
        await VisitAsync(unionTypeDefinition.Description, context).ConfigureAwait(false);
        await VisitAsync(LiteralNode.Wrap("union "), context).ConfigureAwait(false);
        await VisitAsync(unionTypeDefinition.Name, context).ConfigureAwait(false);
        await VisitAsync(unionTypeDefinition.Directives, context).ConfigureAwait(false);
        await VisitAsync(unionTypeDefinition.Types, context).ConfigureAwait(false);
    }

    /// <inheritdoc/>
    protected override async ValueTask VisitUnionTypeExtensionAsync(GraphQLUnionTypeExtension unionTypeExtension, TContext context)
    {
        await VisitAsync(unionTypeExtension.Comments, context).ConfigureAwait(false);
        await VisitAsync(LiteralNode.Wrap("extend union "), context).ConfigureAwait(false);
        await VisitAsync(unionTypeExtension.Name, context).ConfigureAwait(false);
        await VisitAsync(unionTypeExtension.Directives, context).ConfigureAwait(false);
        await VisitAsync(unionTypeExtension.Types, context).ConfigureAwait(false);
    }

    /// <inheritdoc/>
    protected override async ValueTask VisitUnionMemberTypesAsync(GraphQLUnionMemberTypes unionMemberTypes, TContext context)
    {
        await VisitAsync(unionMemberTypes.Comments, context).ConfigureAwait(false);

        if (unionMemberTypes.Comments == null || !Options.PrintComments)
            await context.WriteAsync(" ").ConfigureAwait(false);

        if (Options.EachUnionMemberOnNewLine)
        {
            await VisitAsync(LiteralNode.Wrap("="), context).ConfigureAwait(false);
            await context.WriteLineAsync().ConfigureAwait(false);

            for (int i = 0; i < unionMemberTypes.Items.Count; ++i)
            {
                await VisitAsync(LiteralNode.Wrap("| "), context).ConfigureAwait(false);
                await VisitAsync(unionMemberTypes.Items[i], context).ConfigureAwait(false);
                if (i < unionMemberTypes.Items.Count - 1)
                    await context.WriteLineAsync().ConfigureAwait(false);
            }
        }
        else
        {
            await VisitAsync(LiteralNode.Wrap("= "), context).ConfigureAwait(false);

            for (int i = 0; i < unionMemberTypes.Items.Count; ++i)
            {
                await VisitAsync(unionMemberTypes.Items[i], context).ConfigureAwait(false);
                if (i < unionMemberTypes.Items.Count - 1)
                    await context.WriteAsync(" | ").ConfigureAwait(false);
            }
        }
    }

    /// <inheritdoc/>
    protected override async ValueTask VisitDirectiveAsync(GraphQLDirective directive, TContext context)
    {
        await VisitAsync(directive.Comments, context).ConfigureAwait(false);
        await context.WriteAsync(TryPeekParent(context, out _) ? " @" : "@").ConfigureAwait(false);
        await VisitAsync(directive.Name, context).ConfigureAwait(false);
        await VisitAsync(directive.Arguments, context).ConfigureAwait(false);
    }

    /// <inheritdoc/>
    protected override async ValueTask VisitDirectivesAsync(GraphQLDirectives directives, TContext context)
    {
        await VisitAsync(directives.Comments, context).ConfigureAwait(false); // Comment always null - see ParserContext.ParseDirectives

        foreach (var directive in directives.Items)
            await VisitAsync(directive, context).ConfigureAwait(false);
    }

    /// <inheritdoc/>
    protected override async ValueTask VisitArgumentAsync(GraphQLArgument argument, TContext context)
    {
        await VisitAsync(argument.Comments, context).ConfigureAwait(false);
        await VisitAsync(argument.Name, context).ConfigureAwait(false);
        await context.WriteAsync(": ").ConfigureAwait(false);
        await VisitAsync(argument.Value, context).ConfigureAwait(false);
    }

    /// <inheritdoc/>
    protected override async ValueTask VisitArgumentsDefinitionAsync(GraphQLArgumentsDefinition argumentsDefinition, TContext context)
    {
        await VisitAsync(argumentsDefinition.Comments, context).ConfigureAwait(false);
        await VisitAsync(LiteralNode.Wrap("("), context).ConfigureAwait(false);
        for (int i = 0; i < argumentsDefinition.Items.Count; ++i)
        {
            await VisitAsync(argumentsDefinition.Items[i], context).ConfigureAwait(false);
            if (i < argumentsDefinition.Items.Count - 1)
                await context.WriteAsync(",").ConfigureAwait(false);
        }
        await context.WriteAsync(")").ConfigureAwait(false);
    }

    /// <inheritdoc/>
    protected override async ValueTask VisitArgumentsAsync(GraphQLArguments arguments, TContext context)
    {
        await VisitAsync(arguments.Comments, context).ConfigureAwait(false);
        await VisitAsync(LiteralNode.Wrap("("), context).ConfigureAwait(false);
        for (int i = 0; i < arguments.Items.Count; ++i)
        {
            await VisitAsync(arguments.Items[i], context).ConfigureAwait(false);
            if (i < arguments.Items.Count - 1)
                await context.WriteAsync(", ").ConfigureAwait(false);
        }
        await context.WriteAsync(")").ConfigureAwait(false);
    }

    /// <inheritdoc/>
    protected override async ValueTask VisitNonNullTypeAsync(GraphQLNonNullType nonNullType, TContext context)
    {
        await VisitAsync(nonNullType.Comments, context).ConfigureAwait(false);
        await VisitAsync(nonNullType.Type, context).ConfigureAwait(false);
        await context.WriteAsync("!").ConfigureAwait(false);
    }

    /// <inheritdoc/>
    protected override async ValueTask VisitListTypeAsync(GraphQLListType listType, TContext context)
    {
        await VisitAsync(listType.Comments, context).ConfigureAwait(false);
        await context.WriteAsync("[").ConfigureAwait(false);
        await VisitAsync(listType.Type, context).ConfigureAwait(false);
        await context.WriteAsync("]").ConfigureAwait(false);
    }

    /// <inheritdoc/>
    protected override async ValueTask VisitListValueAsync(GraphQLListValue listValue, TContext context)
    {
        await VisitAsync(listValue.Comments, context).ConfigureAwait(false);
        await context.WriteAsync("[").ConfigureAwait(false);
        if (listValue.Values?.Count > 0)
        {
            for (int i = 0; i < listValue.Values.Count; ++i)
            {
                await VisitAsync(listValue.Values[i], context).ConfigureAwait(false);
                if (i < listValue.Values.Count - 1)
                    await context.WriteAsync(", ").ConfigureAwait(false);
            }
        }
        await context.WriteAsync("]").ConfigureAwait(false);
    }

    /// <inheritdoc/>
    protected override async ValueTask VisitNullValueAsync(GraphQLNullValue nullValue, TContext context)
    {
        await VisitAsync(nullValue.Comments, context).ConfigureAwait(false);
        await context.WriteAsync("null").ConfigureAwait(false);
    }

    /// <inheritdoc/>
    protected override async ValueTask VisitStringValueAsync(GraphQLStringValue stringValue, TContext context)
    {
        await VisitAsync(stringValue.Comments, context).ConfigureAwait(false);
        await WriteEncodedStringAsync(context, stringValue.Value);
    }

    /// <inheritdoc/>
    protected override async ValueTask VisitIntValueAsync(GraphQLIntValue intValue, TContext context)
    {
        await VisitAsync(intValue.Comments, context).ConfigureAwait(false);
        await context.WriteAsync(intValue.Value).ConfigureAwait(false);
    }

    /// <inheritdoc/>
    protected override async ValueTask VisitFloatValueAsync(GraphQLFloatValue floatValue, TContext context)
    {
        await VisitAsync(floatValue.Comments, context).ConfigureAwait(false);
        await context.WriteAsync(floatValue.Value).ConfigureAwait(false);
    }

    /// <inheritdoc/>
    protected override async ValueTask VisitEnumValueAsync(GraphQLEnumValue enumValue, TContext context)
    {
        await VisitAsync(enumValue.Comments, context).ConfigureAwait(false);
        await VisitAsync(enumValue.Name, context).ConfigureAwait(false);
    }

    /// <inheritdoc/>
    protected override async ValueTask VisitObjectValueAsync(GraphQLObjectValue objectValue, TContext context)
    {
        await VisitAsync(objectValue.Comments, context).ConfigureAwait(false);
        await context.WriteAsync("{").ConfigureAwait(false);
        if (objectValue.Fields?.Count > 0)
        {
            for (int i = 0; i < objectValue.Fields.Count; ++i)
            {
                await VisitAsync(objectValue.Fields[i], context).ConfigureAwait(false);
                if (i < objectValue.Fields.Count - 1)
                    await context.WriteAsync(", ").ConfigureAwait(false);
            }
        }
        await context.WriteAsync("}").ConfigureAwait(false);
    }

    /// <inheritdoc/>
    protected override async ValueTask VisitObjectFieldAsync(GraphQLObjectField objectField, TContext context)
    {
        await VisitAsync(objectField.Comments, context).ConfigureAwait(false);
        await VisitAsync(objectField.Name, context).ConfigureAwait(false);
        await context.WriteAsync(": ").ConfigureAwait(false);
        await VisitAsync(objectField.Value, context).ConfigureAwait(false);
    }

    /// <inheritdoc/>
    protected override async ValueTask VisitNamedTypeAsync(GraphQLNamedType namedType, TContext context)
    {
        await VisitAsync(namedType.Comments, context).ConfigureAwait(false);
        await VisitAsync(namedType.Name, context).ConfigureAwait(false);
    }

    /// <summary>
    /// Places vertical indentation between top level definitions.
    /// </summary>
    protected virtual async ValueTask MakeVerticalIndentationBetweenTopLevelDefinitions(ASTNode node, TContext context)
    {
        static bool IsTopLevelNode(ASTNode? node) =>
           node is GraphQLSchemaDefinition ||
           node is GraphQLExecutableDefinition ||
           node is GraphQLTypeExtension ||
           node is GraphQLSchemaExtension ||
           node is GraphQLTypeDefinition { IsChildDefinition: false };

        if (IsTopLevelNode(context.LastVisitedNode) && IsTopLevelNode(node))
            await context.WriteDoubleLineAsync().ConfigureAwait(false);
    }

    /// <inheritdoc/>
    public override async ValueTask VisitAsync(ASTNode? node, TContext context)
    {
        if (node == null)
            return;

        await MakeVerticalIndentationBetweenTopLevelDefinitions(node, context).ConfigureAwait(false);

        int prevLevel = context.IndentLevel;

        if (context.Parents.Count > 0)
        {
            if (
                node is GraphQLFieldDefinition ||
                node is GraphQLEnumValueDefinition ||
                node is GraphQLRootOperationTypeDefinition ||
                node is GraphQLDirectiveLocations && Options.EachDirectiveLocationOnNewLine ||
                node is GraphQLUnionMemberTypes && Options.EachUnionMemberOnNewLine ||
                node is GraphQLArgumentsDefinition && HasPrintableComments(node)
              )
                context.IndentLevel = 1; // fixed indentation of 1
            else if (
                node is GraphQLField ||
                node is GraphQLFragmentSpread ||
                node is GraphQLInlineFragment ||
                node is GraphQLArgument ||
                node is GraphQLInputValueDefinition
                )
                ++context.IndentLevel; // nested indentation
        }

        context.Parents.Push(node);

        // ensure NewLine before printing comment if previous node did not print NewLine
        if (node is GraphQLComment && Options.PrintComments && !context.IndentPrinted)
            await context.WriteLineAsync().ConfigureAwait(false);

        // ensure NewLine after already printed comment before printing new node
        if (context.LastVisitedNode is GraphQLComment && Options.PrintComments && !context.IndentPrinted)
            await context.WriteLineAsync().ConfigureAwait(false);

        // ensure NewLine after already printed description before printing new node
        if (context.LastVisitedNode is GraphQLDescription && !context.IndentPrinted)
            await context.WriteLineAsync().ConfigureAwait(false);

        // ensure NewLine before printing description if previous node did not print NewLine
        if (node is GraphQLDescription && !context.IndentPrinted)
            await context.WriteLineAsync().ConfigureAwait(false);

        if ((context.LastVisitedNode is GraphQLFragmentSpread || context.LastVisitedNode is GraphQLSelectionSet) && !context.IndentPrinted)
            await context.WriteLineAsync().ConfigureAwait(false);

        // ensure NewLine before printing argument if previous node did not print NewLine
        // https://github.com/graphql-dotnet/parser/issues/330
        _ = TryPeekParent(context, out var parent);
        if (!context.IndentPrinted && node is GraphQLInputValueDefinition && parent is GraphQLArgumentsDefinition arguments)
        {
            switch (Options.ArgumentsPrintMode)
            {
                case SDLPrinterArgumentsMode.ForceNewLine:
                    await context.WriteLineAsync().ConfigureAwait(false);
                    break;

                case SDLPrinterArgumentsMode.PreferNewLine:
                    foreach (var arg in arguments.Items)
                    {
                        if (HasPrintableComments(arg) || HasPrintableDescription(arg))
                        {
                            await context.WriteLineAsync().ConfigureAwait(false);
                            break;
                        }
                    }
                    break;

                default:
                    break;
            }
        }

        // ensure proper indentation on the current line before printing new node
        if (context.NewLinePrinted)
            await WriteIndentAsync(context).ConfigureAwait(false);
        // otherwise ensure single whitespace indentation for all arguments in list except the first one
        else if (parent is GraphQLArgumentsDefinition argsDef && node is GraphQLInputValueDefinition input && argsDef.Items.IndexOf(input) != 0)
            await context.WriteAsync(" ").ConfigureAwait(false);

        if (node is LiteralNode literalNode) // base.VisitAsync will throw on unknown node
            await context.WriteAsync(literalNode.Literal).ConfigureAwait(false);
        else
            await base.VisitAsync(node, context).ConfigureAwait(false);

        context.LastVisitedNode = node;
        context.Parents.Pop();
        context.IndentLevel = prevLevel;
    }

    private static string GetOperationType(OperationType type) => type switch
    {
        OperationType.Query => "query",
        OperationType.Mutation => "mutation",
        OperationType.Subscription => "subscription",

        _ => throw new NotSupportedException($"Unknown operation {type}"),
    };

    private static string GetDirectiveLocation(DirectiveLocation location) => location switch
    {
        // http://spec.graphql.org/October2021/#ExecutableDirectiveLocation
        DirectiveLocation.Query => "QUERY",
        DirectiveLocation.Mutation => "MUTATION",
        DirectiveLocation.Subscription => "SUBSCRIPTION",
        DirectiveLocation.Field => "FIELD",
        DirectiveLocation.FragmentDefinition => "FRAGMENT_DEFINITION",
        DirectiveLocation.FragmentSpread => "FRAGMENT_SPREAD",
        DirectiveLocation.InlineFragment => "INLINE_FRAGMENT",
        DirectiveLocation.VariableDefinition => "VARIABLE_DEFINITION",

        // http://spec.graphql.org/October2021/#TypeSystemDirectiveLocation
        DirectiveLocation.Schema => "SCHEMA",
        DirectiveLocation.Scalar => "SCALAR",
        DirectiveLocation.Object => "OBJECT",
        DirectiveLocation.FieldDefinition => "FIELD_DEFINITION",
        DirectiveLocation.ArgumentDefinition => "ARGUMENT_DEFINITION",
        DirectiveLocation.Interface => "INTERFACE",
        DirectiveLocation.Union => "UNION",
        DirectiveLocation.Enum => "ENUM",
        DirectiveLocation.EnumValue => "ENUM_VALUE",
        DirectiveLocation.InputObject => "INPUT_OBJECT",
        DirectiveLocation.InputFieldDefinition => "INPUT_FIELD_DEFINITION",

        _ => throw new NotSupportedException($"Unknown directive location {location}"),
    };

    private async ValueTask WriteIndentAsync(TContext context)
    {
        for (int i = 0; i < context.IndentLevel; ++i)
        {
            for (int j = 0; j < Options.IndentSize; ++j)
                await context.WriteAsync(" ").ConfigureAwait(false);
        }

        context.IndentPrinted = true;
    }

<<<<<<< HEAD
    private bool HasPrintableComments(ASTNode node) => node.Comments?.Count > 0 && Options.PrintComments;

    private bool HasPrintableDescription(IHasDescriptionNode node) => node.Description != null && Options.PrintDescriptions;

=======
>>>>>>> 81a05a6d
    // Returns parent if called inside VisitXXX i.e. after context.Parents.Push(node);
    // Returns grand-parent if called inside VisitAsync i.e. before context.Parents.Push(node);
    private static bool TryPeekParent(TContext context, [NotNullWhen(true)] out ASTNode? node)
    {
        node = null;

        using var e = context.Parents.GetEnumerator();
        for (int i = 0; i < 2; ++i)
            if (!e.MoveNext())
                return false;

        node = e.Current;
        return true;
    }

    private static readonly string[] _hex32 = new[]
    {
        "\\u0000", "\\u0001", "\\u0002", "\\u0003", "\\u0004", "\\u0005", "\\u0006", "\\u0007", "\\u0008", "\\u0009", "\\u000A", "\\u000B", "\\u000C", "\\u000D", "\\u000E", "\\u000F",
        "\\u0010", "\\u0011", "\\u0012", "\\u0013", "\\u0014", "\\u0015", "\\u0016", "\\u0017", "\\u0018", "\\u0019", "\\u001A", "\\u001B", "\\u001C", "\\u001D", "\\u001E", "\\u001F"
    };

    // http://spec.graphql.org/October2021/#StringCharacter
    private static async ValueTask WriteEncodedStringAsync(TContext context, ROM value)
    {
        await context.WriteAsync("\"").ConfigureAwait(false);

        int startIndexOfNotEncodedString = 0;
        for (int i = 0; i < value.Span.Length; ++i)
        {
            char code = value.Span[i];
            if (code < ' ')
            {
                if (startIndexOfNotEncodedString != i)
                    await context.WriteAsync(value.Slice(startIndexOfNotEncodedString, i - startIndexOfNotEncodedString)).ConfigureAwait(false);
                startIndexOfNotEncodedString = i + 1;

                if (code == '\b')
                    await context.WriteAsync("\\b").ConfigureAwait(false);
                else if (code == '\f')
                    await context.WriteAsync("\\f").ConfigureAwait(false);
                else if (code == '\n')
                    await context.WriteAsync("\\n").ConfigureAwait(false);
                else if (code == '\r')
                    await context.WriteAsync("\\r").ConfigureAwait(false);
                else if (code == '\t')
                    await context.WriteAsync("\\t").ConfigureAwait(false);
                else
                    await context.WriteAsync(_hex32[code]).ConfigureAwait(false);
            }
            else if (code == '\\')
            {
                if (startIndexOfNotEncodedString != i)
                    await context.WriteAsync(value.Slice(startIndexOfNotEncodedString, i - startIndexOfNotEncodedString)).ConfigureAwait(false);
                startIndexOfNotEncodedString = i + 1;

                await context.WriteAsync("\\\\").ConfigureAwait(false);
            }
            else if (code == '"')
            {
                if (startIndexOfNotEncodedString != i)
                    await context.WriteAsync(value.Slice(startIndexOfNotEncodedString, i - startIndexOfNotEncodedString)).ConfigureAwait(false);
                startIndexOfNotEncodedString = i + 1;

                await context.WriteAsync("\\\"").ConfigureAwait(false);
            }
        }

        if (startIndexOfNotEncodedString != value.Span.Length)
            await context.WriteAsync(value.Slice(startIndexOfNotEncodedString, value.Span.Length - startIndexOfNotEncodedString)).ConfigureAwait(false);
        await context.WriteAsync("\"").ConfigureAwait(false);
    }
}

/// <inheritdoc/>
public class SDLPrinter : SDLPrinter<SDLPrinter.DefaultPrintContext>
{
    /// <summary>
    /// Default implementation for <see cref="IPrintContext"/>.
    /// </summary>
    public class DefaultPrintContext : IPrintContext
    {
        /// <summary>
        /// Creates an instance with the specified <see cref="TextWriter"/> and indent size.
        /// </summary>
        public DefaultPrintContext(TextWriter writer)
        {
            Writer = writer;
        }

        /// <inheritdoc/>
        public TextWriter Writer { get; }

        /// <inheritdoc/>
        public Stack<ASTNode> Parents { get; set; } = new();

        /// <inheritdoc/>
        public CancellationToken CancellationToken { get; set; }

        /// <inheritdoc/>
        public int IndentLevel { get; set; }

        /// <inheritdoc/>
        [Obsolete("Use LastVisitedNode instead")]
        public bool LastDefinitionPrinted { get; set; }

        /// <inheritdoc/>
        public bool NewLinePrinted { get; set; } = true;

        /// <inheritdoc/>
        public bool IndentPrinted { get; set; }

        /// <inheritdoc/>
        public ASTNode? LastVisitedNode { get; set; }
    }

    /// <inheritdoc/>
    public SDLPrinter()
        : base()
    {
    }

    /// <inheritdoc/>
    public SDLPrinter(SDLPrinterOptions options)
        : base(options)
    {
    }

    /// <inheritdoc cref="SDLPrinter{TContext}"/>
    public virtual ValueTask PrintAsync(ASTNode node, TextWriter writer, CancellationToken cancellationToken = default)
    {
        var context = new DefaultPrintContext(writer)
        {
            CancellationToken = cancellationToken,
        };
        return VisitAsync(node, context);
    }
}

/// <summary>
/// Options for <see cref="SDLPrinter{TContext}"/>.
/// </summary>
public class SDLPrinterOptions
{
    /// <summary>
    /// Print comments into the output.
    /// By default <see langword="false"/>.
    /// </summary>
    public bool PrintComments { get; set; }

    /// <summary>
    /// Print descriptions into the output.
    /// By default <see langword="true"/>.
    /// </summary>
    public bool PrintDescriptions { get; set; } = true;

    /// <summary>
    /// Whether to print each directive location on its own line.
    /// By default <see langword="false"/>.
    /// </summary>
    public bool EachDirectiveLocationOnNewLine { get; set; }

    /// <summary>
    /// Whether to print each union member on its own line.
    /// By default <see langword="false"/>.
    /// </summary>
    public bool EachUnionMemberOnNewLine { get; set; }

    /// <summary>
    /// How to print each argument definition.
    /// By default <see cref="SDLPrinterArgumentsMode.PreferNewLine"/>.
    /// </summary>
    public SDLPrinterArgumentsMode ArgumentsPrintMode { get; set; } = SDLPrinterArgumentsMode.PreferNewLine;

    /// <summary>
    /// The size of the horizontal indentation in spaces.
    /// By default 2.
    /// </summary>
    public int IndentSize { get; set; } = 2;
}

/// <summary>
/// Pseudo AST node to allow calls to <see cref="SDLPrinter{TContext}.VisitAsync(ASTNode?, TContext)"/>
/// for indentation purposes. Any literal printed first after optional comment or description nodes in
/// any VisitXXX method should be wrapped into <see cref="LiteralNode"/> for proper indentation.
/// </summary>
internal class LiteralNode : ASTNode
{
    [ThreadStatic]
    internal static LiteralNode? _shared;

    private LiteralNode()
    {
    }

    public static LiteralNode Wrap(ROM literal)
    {
        _shared ??= new LiteralNode();
        _shared.Literal = literal;
        return _shared;
    }

    public ROM Literal { get; set; }

    public override ASTNodeKind Kind => (ASTNodeKind)(-1);
}<|MERGE_RESOLUTION|>--- conflicted
+++ resolved
@@ -180,14 +180,7 @@
     protected override async ValueTask VisitInlineFragmentAsync(GraphQLInlineFragment inlineFragment, TContext context)
     {
         await VisitAsync(inlineFragment.Comments, context).ConfigureAwait(false);
-<<<<<<< HEAD
         await VisitAsync(LiteralNode.Wrap("..."), context).ConfigureAwait(false);
-=======
-
-        await WriteIndentAsync(context).ConfigureAwait(false);
-
-        await context.WriteAsync("...").ConfigureAwait(false);
->>>>>>> 81a05a6d
         await VisitAsync(inlineFragment.TypeCondition, context).ConfigureAwait(false);
         await VisitAsync(inlineFragment.Directives, context).ConfigureAwait(false);
         await VisitAsync(inlineFragment.SelectionSet, context).ConfigureAwait(false);
@@ -197,11 +190,7 @@
     protected override async ValueTask VisitTypeConditionAsync(GraphQLTypeCondition typeCondition, TContext context)
     {
         await VisitAsync(typeCondition.Comments, context).ConfigureAwait(false);
-<<<<<<< HEAD
         await VisitAsync(LiteralNode.Wrap(HasPrintableComments(typeCondition) ? "on " : " on "), context).ConfigureAwait(false);
-=======
-        await context.WriteAsync(TryPeekParent(context, out _) ? " on " : "on ").ConfigureAwait(false);
->>>>>>> 81a05a6d
         await VisitAsync(typeCondition.Type, context).ConfigureAwait(false);
     }
 
@@ -1004,13 +993,10 @@
         context.IndentPrinted = true;
     }
 
-<<<<<<< HEAD
     private bool HasPrintableComments(ASTNode node) => node.Comments?.Count > 0 && Options.PrintComments;
 
     private bool HasPrintableDescription(IHasDescriptionNode node) => node.Description != null && Options.PrintDescriptions;
 
-=======
->>>>>>> 81a05a6d
     // Returns parent if called inside VisitXXX i.e. after context.Parents.Push(node);
     // Returns grand-parent if called inside VisitAsync i.e. before context.Parents.Push(node);
     private static bool TryPeekParent(TContext context, [NotNullWhen(true)] out ASTNode? node)
