--- conflicted
+++ resolved
@@ -936,68 +936,7 @@
     {
         public SDLWriter() { }
         public SDLWriter(GraphQLParser.Visitors.SDLWriterOptions options) { }
-<<<<<<< HEAD
         public GraphQLParser.Visitors.SDLWriterOptions Options { get; }
-        public override System.Threading.Tasks.ValueTask Visit(GraphQLParser.AST.ASTNode? node, TContext context) { }
-        public override System.Threading.Tasks.ValueTask VisitAlias(GraphQLParser.AST.GraphQLAlias alias, TContext context) { }
-        public override System.Threading.Tasks.ValueTask VisitArgument(GraphQLParser.AST.GraphQLArgument argument, TContext context) { }
-        public override System.Threading.Tasks.ValueTask VisitArguments(GraphQLParser.AST.GraphQLArguments arguments, TContext context) { }
-        public override System.Threading.Tasks.ValueTask VisitArgumentsDefinition(GraphQLParser.AST.GraphQLArgumentsDefinition argumentsDefinition, TContext context) { }
-        public override System.Threading.Tasks.ValueTask VisitBooleanValue(GraphQLParser.AST.GraphQLBooleanValue booleanValue, TContext context) { }
-        public override System.Threading.Tasks.ValueTask VisitComment(GraphQLParser.AST.GraphQLComment comment, TContext context) { }
-        public override System.Threading.Tasks.ValueTask VisitDescription(GraphQLParser.AST.GraphQLDescription description, TContext context) { }
-        public override System.Threading.Tasks.ValueTask VisitDirective(GraphQLParser.AST.GraphQLDirective directive, TContext context) { }
-        public override System.Threading.Tasks.ValueTask VisitDirectiveDefinition(GraphQLParser.AST.GraphQLDirectiveDefinition directiveDefinition, TContext context) { }
-        public override System.Threading.Tasks.ValueTask VisitDirectiveLocations(GraphQLParser.AST.GraphQLDirectiveLocations directiveLocations, TContext context) { }
-        public override System.Threading.Tasks.ValueTask VisitDirectives(GraphQLParser.AST.GraphQLDirectives directives, TContext context) { }
-        public override System.Threading.Tasks.ValueTask VisitDocument(GraphQLParser.AST.GraphQLDocument document, TContext context) { }
-        public override System.Threading.Tasks.ValueTask VisitEnumTypeDefinition(GraphQLParser.AST.GraphQLEnumTypeDefinition enumTypeDefinition, TContext context) { }
-        public override System.Threading.Tasks.ValueTask VisitEnumTypeExtension(GraphQLParser.AST.GraphQLEnumTypeExtension enumTypeExtension, TContext context) { }
-        public override System.Threading.Tasks.ValueTask VisitEnumValue(GraphQLParser.AST.GraphQLEnumValue enumValue, TContext context) { }
-        public override System.Threading.Tasks.ValueTask VisitEnumValueDefinition(GraphQLParser.AST.GraphQLEnumValueDefinition enumValueDefinition, TContext context) { }
-        public override System.Threading.Tasks.ValueTask VisitEnumValuesDefinition(GraphQLParser.AST.GraphQLEnumValuesDefinition enumValuesDefinition, TContext context) { }
-        public override System.Threading.Tasks.ValueTask VisitField(GraphQLParser.AST.GraphQLField field, TContext context) { }
-        public override System.Threading.Tasks.ValueTask VisitFieldDefinition(GraphQLParser.AST.GraphQLFieldDefinition fieldDefinition, TContext context) { }
-        public override System.Threading.Tasks.ValueTask VisitFieldsDefinition(GraphQLParser.AST.GraphQLFieldsDefinition fieldsDefinition, TContext context) { }
-        public override System.Threading.Tasks.ValueTask VisitFloatValue(GraphQLParser.AST.GraphQLFloatValue floatValue, TContext context) { }
-        public override System.Threading.Tasks.ValueTask VisitFragmentDefinition(GraphQLParser.AST.GraphQLFragmentDefinition fragmentDefinition, TContext context) { }
-        public override System.Threading.Tasks.ValueTask VisitFragmentName(GraphQLParser.AST.GraphQLFragmentName fragmentName, TContext context) { }
-        public override System.Threading.Tasks.ValueTask VisitFragmentSpread(GraphQLParser.AST.GraphQLFragmentSpread fragmentSpread, TContext context) { }
-        public override System.Threading.Tasks.ValueTask VisitImplementsInterfaces(GraphQLParser.AST.GraphQLImplementsInterfaces implementsInterfaces, TContext context) { }
-        public override System.Threading.Tasks.ValueTask VisitInlineFragment(GraphQLParser.AST.GraphQLInlineFragment inlineFragment, TContext context) { }
-        public override System.Threading.Tasks.ValueTask VisitInputFieldsDefinition(GraphQLParser.AST.GraphQLInputFieldsDefinition inputFieldsDefinition, TContext context) { }
-        public override System.Threading.Tasks.ValueTask VisitInputObjectTypeDefinition(GraphQLParser.AST.GraphQLInputObjectTypeDefinition inputObjectTypeDefinition, TContext context) { }
-        public override System.Threading.Tasks.ValueTask VisitInputObjectTypeExtension(GraphQLParser.AST.GraphQLInputObjectTypeExtension inputObjectTypeExtension, TContext context) { }
-        public override System.Threading.Tasks.ValueTask VisitInputValueDefinition(GraphQLParser.AST.GraphQLInputValueDefinition inputValueDefinition, TContext context) { }
-        public override System.Threading.Tasks.ValueTask VisitIntValue(GraphQLParser.AST.GraphQLIntValue intValue, TContext context) { }
-        public override System.Threading.Tasks.ValueTask VisitInterfaceTypeDefinition(GraphQLParser.AST.GraphQLInterfaceTypeDefinition interfaceTypeDefinition, TContext context) { }
-        public override System.Threading.Tasks.ValueTask VisitInterfaceTypeExtension(GraphQLParser.AST.GraphQLInterfaceTypeExtension interfaceTypeExtension, TContext context) { }
-        public override System.Threading.Tasks.ValueTask VisitListType(GraphQLParser.AST.GraphQLListType listType, TContext context) { }
-        public override System.Threading.Tasks.ValueTask VisitListValue(GraphQLParser.AST.GraphQLListValue listValue, TContext context) { }
-        public override System.Threading.Tasks.ValueTask VisitName(GraphQLParser.AST.GraphQLName name, TContext context) { }
-        public override System.Threading.Tasks.ValueTask VisitNamedType(GraphQLParser.AST.GraphQLNamedType namedType, TContext context) { }
-        public override System.Threading.Tasks.ValueTask VisitNonNullType(GraphQLParser.AST.GraphQLNonNullType nonNullType, TContext context) { }
-        public override System.Threading.Tasks.ValueTask VisitNullValue(GraphQLParser.AST.GraphQLNullValue nullValue, TContext context) { }
-        public override System.Threading.Tasks.ValueTask VisitObjectField(GraphQLParser.AST.GraphQLObjectField objectField, TContext context) { }
-        public override System.Threading.Tasks.ValueTask VisitObjectTypeDefinition(GraphQLParser.AST.GraphQLObjectTypeDefinition objectTypeDefinition, TContext context) { }
-        public override System.Threading.Tasks.ValueTask VisitObjectTypeExtension(GraphQLParser.AST.GraphQLObjectTypeExtension objectTypeExtension, TContext context) { }
-        public override System.Threading.Tasks.ValueTask VisitObjectValue(GraphQLParser.AST.GraphQLObjectValue objectValue, TContext context) { }
-        public override System.Threading.Tasks.ValueTask VisitOperationDefinition(GraphQLParser.AST.GraphQLOperationDefinition operationDefinition, TContext context) { }
-        public override System.Threading.Tasks.ValueTask VisitRootOperationTypeDefinition(GraphQLParser.AST.GraphQLRootOperationTypeDefinition rootOperationTypeDefinition, TContext context) { }
-        public override System.Threading.Tasks.ValueTask VisitScalarTypeDefinition(GraphQLParser.AST.GraphQLScalarTypeDefinition scalarTypeDefinition, TContext context) { }
-        public override System.Threading.Tasks.ValueTask VisitScalarTypeExtension(GraphQLParser.AST.GraphQLScalarTypeExtension scalarTypeExtension, TContext context) { }
-        public override System.Threading.Tasks.ValueTask VisitSchemaDefinition(GraphQLParser.AST.GraphQLSchemaDefinition schemaDefinition, TContext context) { }
-        public override System.Threading.Tasks.ValueTask VisitSchemaExtension(GraphQLParser.AST.GraphQLSchemaExtension schemaExtension, TContext context) { }
-        public override System.Threading.Tasks.ValueTask VisitSelectionSet(GraphQLParser.AST.GraphQLSelectionSet selectionSet, TContext context) { }
-        public override System.Threading.Tasks.ValueTask VisitStringValue(GraphQLParser.AST.GraphQLStringValue stringValue, TContext context) { }
-        public override System.Threading.Tasks.ValueTask VisitTypeCondition(GraphQLParser.AST.GraphQLTypeCondition typeCondition, TContext context) { }
-        public override System.Threading.Tasks.ValueTask VisitUnionMemberTypes(GraphQLParser.AST.GraphQLUnionMemberTypes unionMemberTypes, TContext context) { }
-        public override System.Threading.Tasks.ValueTask VisitUnionTypeDefinition(GraphQLParser.AST.GraphQLUnionTypeDefinition unionTypeDefinition, TContext context) { }
-        public override System.Threading.Tasks.ValueTask VisitUnionTypeExtension(GraphQLParser.AST.GraphQLUnionTypeExtension unionTypeExtension, TContext context) { }
-        public override System.Threading.Tasks.ValueTask VisitVariable(GraphQLParser.AST.GraphQLVariable variable, TContext context) { }
-        public override System.Threading.Tasks.ValueTask VisitVariableDefinition(GraphQLParser.AST.GraphQLVariableDefinition variableDefinition, TContext context) { }
-        public override System.Threading.Tasks.ValueTask VisitVariablesDefinition(GraphQLParser.AST.GraphQLVariablesDefinition variablesDefinition, TContext context) { }
-=======
         public override System.Threading.Tasks.ValueTask VisitAliasAsync(GraphQLParser.AST.GraphQLAlias alias, TContext context) { }
         public override System.Threading.Tasks.ValueTask VisitArgumentAsync(GraphQLParser.AST.GraphQLArgument argument, TContext context) { }
         public override System.Threading.Tasks.ValueTask VisitArgumentsAsync(GraphQLParser.AST.GraphQLArguments arguments, TContext context) { }
@@ -1057,7 +996,6 @@
         public override System.Threading.Tasks.ValueTask VisitVariableAsync(GraphQLParser.AST.GraphQLVariable variable, TContext context) { }
         public override System.Threading.Tasks.ValueTask VisitVariableDefinitionAsync(GraphQLParser.AST.GraphQLVariableDefinition variableDefinition, TContext context) { }
         public override System.Threading.Tasks.ValueTask VisitVariablesDefinitionAsync(GraphQLParser.AST.GraphQLVariablesDefinition variablesDefinition, TContext context) { }
->>>>>>> 03c90b39
     }
     public class StructureWriterOptions
     {
