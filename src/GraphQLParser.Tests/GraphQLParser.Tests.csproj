--- conflicted
+++ resolved
@@ -10,17 +10,12 @@
   </ItemGroup>
 
   <ItemGroup>
-<<<<<<< HEAD
     <PackageReference Include="coverlet.msbuild" Version="2.9.0">
       <PrivateAssets>all</PrivateAssets>
       <IncludeAssets>runtime; build; native; contentfiles; analyzers; buildtransitive</IncludeAssets>
     </PackageReference>
-    <PackageReference Include="Microsoft.NET.Test.Sdk" Version="16.7.1" />
-    <PackageReference Include="Shouldly" Version="4.0.0-beta0004" />
-=======
     <PackageReference Include="Microsoft.NET.Test.Sdk" Version="16.8.3" />
     <PackageReference Include="Shouldly" Version="4.0.3" />
->>>>>>> a6a4f1ca
     <PackageReference Include="xunit" Version="2.4.1" />
     <PackageReference Include="xunit.runner.visualstudio" Version="2.4.3" />
     <PackageReference Include="NSubstitute" Version="4.2.2" />
