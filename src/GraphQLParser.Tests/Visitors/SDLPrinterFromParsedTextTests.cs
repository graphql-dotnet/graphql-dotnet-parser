using System.Text;
using GraphQLParser.Visitors;

namespace GraphQLParser.Tests.Visitors;

public class SDLPrinterFromParsedTextTests
{
    [Fact]
    public async Task Print_Matches_PrintAsync_String()
    {
        var query = "KitchenSink".ReadGraphQLFile().Parse();
        var writer = new SDLPrinter();
        using var sw = new StringWriter();
        await writer.PrintAsync(query, sw);
        sw.Flush();
        var txt = sw.ToString();
        writer.Print(query).ShouldBe(txt);
    }

    [Fact]
    public async Task Print_Matches_PrintAsync_Bytes()
    {
        var query = "KitchenSink".ReadGraphQLFile().Parse();
        var writer = new SDLPrinter();
        var ms1 = new MemoryStream();
        var sw = new StreamWriter(ms1);
        await writer.PrintAsync(query, sw);
        sw.Flush();

        var ms2 = new MemoryStream();
        writer.Print(query, ms2);
        var bytes1 = ms1.ToArray();
        var bytes2 = ms2.ToArray();
        bytes1.ShouldBe(bytes2);
    }

    [Fact]
    public void SDLPrinter_Should_Have_Default_Options()
    {
        var writer = new SDLPrinter();
        writer.Options.ShouldNotBeNull();
        writer.Options.PrintComments.ShouldBeFalse();
        writer.Options.EachDirectiveLocationOnNewLine.ShouldBeFalse();
        writer.Options.EachUnionMemberOnNewLine.ShouldBeFalse();
    }

    [Theory]
    [InlineData(1,
@"#comment that ignored
  scalar A     ",
@"scalar A", false)]
    [InlineData(2,
@"{
  #
  field
}",
@"{
  #
  field
}")]
    [InlineData(3,
@"{
  complicatedArgs {
    intArgField(intArg: 2)
  }
}",
@"{
  complicatedArgs {
    intArgField(intArg: 2)
  }
}")]
    [InlineData(4,
@"mutation createUser($userInput: UserInput!) {
  createUser(userInput: $userInput) {
    id
    gender
    profileImage
  }
}
",
@"mutation createUser($userInput: UserInput!) {
  createUser(userInput: $userInput) {
    id
    gender
    profileImage
  }
}")]
    [InlineData(5,
@"query users {
  users {
    id
    union {
      ... on UserType {
        username
      }
      ... on CustomerType {
        customername
      }
    }
  }
}
",
@"query users {
  users {
    id
    union {
      ... on UserType {
        username
      }
      ... on CustomerType {
        customername
      }
    }
  }
}")]
    [InlineData(6,
@"{ a(list: [], obj: {}) }",
@"{
  a(list: [], obj: {})
}")]
    [InlineData(7,
@"directive @skip(if: Boolean!) on FIELD | FRAGMENT_SPREAD | INLINE_FRAGMENT",
@"directive @skip(if: Boolean!) on
  | FIELD
  | FRAGMENT_SPREAD
  | INLINE_FRAGMENT", false, true, true)]
    [InlineData(8,
@"directive @twoArgs
(a: Int, b:
String!) repeatable on QUERY|MUTATION|SUBSCRIPTION|FIELD|FRAGMENT_DEFINITION|FRAGMENT_SPREAD|INLINE_FRAGMENT|VARIABLE_DEFINITION|SCHEMA|SCALAR|OBJECT|FIELD_DEFINITION|ARGUMENT_DEFINITION|INTERFACE|UNION|ENUM|ENUM_VALUE|INPUT_OBJECT|INPUT_FIELD_DEFINITION",
@"directive @twoArgs(a: Int, b: String!) repeatable on QUERY | MUTATION | SUBSCRIPTION | FIELD | FRAGMENT_DEFINITION | FRAGMENT_SPREAD | INLINE_FRAGMENT | VARIABLE_DEFINITION | SCHEMA | SCALAR | OBJECT | FIELD_DEFINITION | ARGUMENT_DEFINITION | INTERFACE | UNION | ENUM | ENUM_VALUE | INPUT_OBJECT | INPUT_FIELD_DEFINITION")]
    [InlineData(9,
@"directive @exportable on | SCHEMA",
@"directive @exportable on SCHEMA")]
    [InlineData(10,
@"directive @exportable on | SCHEMA | ENUM",
@"directive @exportable on SCHEMA | ENUM")]
    [InlineData(11,
@"extend schema @exportable ",
@"extend schema @exportable")]
    [InlineData(12,
@"extend schema @exportable { mutation: M }",
@"extend schema @exportable {
  mutation: M
}")]
    [InlineData(13,
@"extend scalar Foo @exportable",
@"extend scalar Foo @exportable")]
    [InlineData(14,
@"extend type Foo @exportable",
@"extend type Foo @exportable")]
    [InlineData(15,
@"extend interface Foo @exportable",
@"extend interface Foo @exportable")]
    [InlineData(16,
@"extend union Foo @exportable",
@"extend union Foo @exportable")]
    [InlineData(17,
@"extend enum Foo @exportable",
@"extend enum Foo @exportable")]
    [InlineData(18,
@"extend input Foo @exportable",
@"extend input Foo @exportable")]
    [InlineData(19, """
#comment
input Example @x
#comment on fields
{
  self: [Example!]!
  value: String = "xyz"
}
input B
input C
""", """
#comment
input Example @x
#comment on fields
{
  self: [Example!]!
  value: String = "xyz"
}

input B

input C
""")]
    [InlineData(20, """
query inlineFragmentTyping {
  profiles(handles: ["zuck", "coca - cola"])
{
    handle
    ... on User
   {
      friends           {
        count
      }
}
... on Page
{
    likers
    {
        count
      }
}
  }
}
""", """
query inlineFragmentTyping {
  profiles(handles: ["zuck", "coca - cola"]) {
    handle
    ... on User {
      friends {
        count
      }
    }
    ... on Page {
      likers {
        count
      }
    }
  }
}
""")]
    [InlineData(21,
@"scalar a scalar b scalar c",
@"scalar a

scalar b

scalar c")]
    [InlineData(22,
@"

{
  foo
    #comment on fragment
  ...Frag
  qux
}

fragment Frag on Query
{
  bar
  baz
}",
@"{
  foo
  #comment on fragment
  ...Frag
  qux
}

fragment Frag on Query {
  bar
  baz
}")]
    [InlineData(23,
@"union Animal @immutable = |Cat | Dog",
@"union Animal @immutable = Cat | Dog")]
    [InlineData(24,
@"query
    q
{
  a : name
 b
  c  :  age
}", @"query q {
  a: name
  b
  c: age
}")]
    [InlineData(25,
@"schema @checked @documented { mutation: MyMutation subscription: MySub }",
@"schema @checked @documented {
  mutation: MyMutation
  subscription: MySub
}")]
    [InlineData(26,
@"interface Dog implements & Eat & Bark { volume: Int! }",
@"interface Dog implements Eat & Bark {
  volume: Int!
}")]
    [InlineData(27, """"
enum Color { RED,
#good color
GREEN @directive(list: [1,2.7,3,null,{}, {name:"tom" age:42}]),
"""
another good color
"""
BLUE }
"""", """
enum Color {
  RED
  #good color
  GREEN @directive(list: [1, 2.7, 3, null, {}, {name: "tom", age: 42}])
  "another good color"
  BLUE
}
""")]
    [InlineData(28, """
# super query
#
# multiline
query summary($id: ID!, $detailed: Boolean! = true) { name(full:true,kind: UPPER) age1:age address { street @short(length:5,x:"a", pi: 3.14)
#need
building } }
""", """
# super query
#
# multiline
query summary($id: ID!, $detailed: Boolean! = true) {
  name(full: true, kind: UPPER)
  age1: age
  address {
    street @short(length: 5, x: "a", pi: 3.14)
    #need
    building
  }
}
""")]
    [InlineData(29, """"
"""
  description
    indent 2
      indent4
"""
scalar JSON @exportable
# A dog
type Dog implements &Animal
     #comment on fields
 {
  """inline docs"""
  volume: Float
  """
 multiline
 docs
  """
  friends: [Dog!]
  age(precise: Boolean!): Int!
}
"""", """"
"""
description
  indent 2
    indent4
"""
scalar JSON @exportable

# A dog
type Dog implements Animal
#comment on fields
{
  "inline docs"
  volume: Float
  """
  multiline
  docs
  """
  friends: [Dog!]
  age(precise: Boolean!): Int!
}
"""")]
    [InlineData(30,
@"query q
{
#field comment! not alias!
  a
#colon comment
  :
#field name (GraphQLName) comment
  name
}
",
@"query q {
  #field comment! not alias!
  a:
  #field name (GraphQLName) comment
  name
}")]
    [InlineData(31,
@"query q
{
#field comment! not alias!
  a
#colon comment
  :
#field name (GraphQLName) comment
  name
}
",
@"query q {
  a: name
}", false)]
    [InlineData(32,
@"{
  f
  #arguments comment
  #multilined
  (x:10,
  y:{
  #comment on object field
  z: 1
  }
  )
}
",
@"{
  f
  #arguments comment
  #multilined
  (x: 10, y: {
    #comment on object field
    z: 1})
}")]
    [InlineData(33,
@"{
  f
  #arguments comment
  (x:10,
  y:{
  #comment on object field
  z: 1
  }
  )
}
",
@"{
  f(x: 10, y: {z: 1})
}", false)]
    [InlineData(34,
@"#very good scalar
scalar JSON

#forgot about external!
extend scalar JSON @external
",
@"#very good scalar
scalar JSON

#forgot about external!
extend scalar JSON @external")]
    [InlineData(35,
@"#very good scalar
scalar JSON

#forgot about external!
extend scalar JSON @external
",
@"scalar JSON

extend scalar JSON @external", false)]
    [InlineData(36,
@"#very good union
union Unity
#comment for union members
= A | B

#forgot about C!
extend union Unity = C
",
@"#very good union
union Unity
#comment for union members
= A | B

#forgot about C!
extend union Unity = C")]
    [InlineData(37,
@"#very good union
union Unity
#comment for union members
= A | B

#forgot about C!
extend union Unity = C
",
@"union Unity = A | B

extend union Unity = C", false)]
    [InlineData(38,
@"union Unity
= A |    B

extend union Unity =   C
",
@"union Unity =
  | A
  | B

extend union Unity =
  | C", true, true, false, true)]
    [InlineData(38,
@"enum Color
    #comment
 {
     GREEN   RED }

extend enum Color
#comment
{   YELLOW }
",
@"enum Color
#comment
{
  GREEN
  RED
}

extend enum Color
#comment
{
  YELLOW
}", true)]
    [InlineData(39,
@"type T  {
    data(
#comment
rendered: Boolean) : String
}",
@"type T {
  data(
    #comment
    rendered: Boolean): String
}", true)]
    [InlineData(40, """
"This is a Foo object type"
type Foo {
  "This is of type Integer"
  int: Int
  "This is of type String"
  str: String
}

type Query
{
    foo: Foo
}
""", """
"This is a Foo object type"
type Foo {
  "This is of type Integer"
  int: Int
  "This is of type String"
  str: String
}

type Query {
  foo: Foo
}
""", true)]
    [InlineData(41,
"""directive @skip("Skipped when true." if: Boolean!) on FIELD | FRAGMENT_SPREAD | INLINE_FRAGMENT""",
@"directive @skip(
  ""Skipped when true.""
  if: Boolean!) on FIELD | FRAGMENT_SPREAD | INLINE_FRAGMENT")]
    [InlineData(42,
@"directive @skip(""Skipped when true."" if: Boolean!, x: Some) on FIELD | FRAGMENT_SPREAD | INLINE_FRAGMENT",
@"directive @skip(
  ""Skipped when true.""
  if: Boolean!, x: Some) on FIELD | FRAGMENT_SPREAD | INLINE_FRAGMENT", true, true, false, false, 2, SDLPrinterArgumentsMode.None)]
    [InlineData(43,
@"directive @skip(if: Boolean!, x: Some) on FIELD | FRAGMENT_SPREAD | INLINE_FRAGMENT",
@"directive @skip(
  if: Boolean!,
  x: Some) on FIELD | FRAGMENT_SPREAD | INLINE_FRAGMENT", true, true, false, false, 2, SDLPrinterArgumentsMode.ForceNewLine)]
    [InlineData(44,
@"directive @skip(""Skipped when true."" if: Boolean!, x: Some) on FIELD | FRAGMENT_SPREAD | INLINE_FRAGMENT",
@"directive @skip(
  ""Skipped when true.""
  if: Boolean!,
  x: Some) on FIELD | FRAGMENT_SPREAD | INLINE_FRAGMENT")]
    [InlineData(45,
"""directive @skip("Skipped when true." if: Boolean!, "Second argument" x: Some) on FIELD | FRAGMENT_SPREAD | INLINE_FRAGMENT""", """
directive @skip(
  "Skipped when true."
  if: Boolean!,
  "Second argument"
  x: Some) on FIELD | FRAGMENT_SPREAD | INLINE_FRAGMENT
""")]
    [InlineData(46,
"schema { query: Q mutation: M subscription: S }",
"""
schema {
     query: Q
     mutation: M
     subscription: S
}
""", true, true, false, false, 5)]
    [InlineData(47,
"""
"A component contains the parametric details of a PCB part."
input DesComponentFilterInput {
    and: [DesComponentFilterInput!]
    or: [DesComponentFilterInput!]
    "The library label for this component."
    name: StringOperationFilterInput
    "The additional information for this component."
    comment: StringOperationFilterInput
    "The summary of function or other performance details for this component."
    description: StringOperationFilterInput
    "The component revision."
    revision: DesRevisionFilterInput
}
""",
"""
"A component contains the parametric details of a PCB part."
input DesComponentFilterInput {
  and: [DesComponentFilterInput!]
  or: [DesComponentFilterInput!]
  "The library label for this component."
  name: StringOperationFilterInput
  "The additional information for this component."
  comment: StringOperationFilterInput
  "The summary of function or other performance details for this component."
  description: StringOperationFilterInput
  "The component revision."
  revision: DesRevisionFilterInput
}
""")]
    [InlineData(48,
"""
# comment
directive @my on FIELD
""",
"""
# comment
directive @my on FIELD
""")]
    [InlineData(49,
"""
query q
# comment
($a: Int) { x }
""",
"""
query q
# comment
($a: Int) {
  x
}
""")]
    [InlineData(50,
"""
query q
(
# comment
$a: Int) { x }
""",
"""
query q(
# comment
$a: Int) {
  x
}
""")]
    [InlineData(51,
"""
"description"
schema {
  query: Query
}
""",
"""
"description"
schema {
  query: Query
}
""")]
    [InlineData(52,
"""
type Query {
"Fetches an object given its ID."
node(
"ID of the object."
id: ID!): Node
"Lookup nodes by a list of IDs."
nodes(
"The list of node IDs."
ids: [ID!]!): [Node]!
"Search for workspaces associated with this account."
desWorkspaces(where: DesWorkspaceFilterInput): [DesWorkspace!]!
"Search a specific workspace by its unique identifier."
desWorkspaceById(
"The node identifier for a workspace." id: ID!): DesWorkspace
}
""",
"""
type Query {
  "Fetches an object given its ID."
  node(
    "ID of the object."
    id: ID!): Node
  "Lookup nodes by a list of IDs."
  nodes(
    "The list of node IDs."
    ids: [ID!]!): [Node]!
  "Search for workspaces associated with this account."
  desWorkspaces(where: DesWorkspaceFilterInput): [DesWorkspace!]!
  "Search a specific workspace by its unique identifier."
  desWorkspaceById(
    "The node identifier for a workspace."
    id: ID!): DesWorkspace
}
""")]
    [InlineData(53,
"""
type Query {
  user
  # comment 1
  (
    # comment 2
    id: ID!
    name: Name!): Node
}
""",
"""
type Query {
  user
  # comment 1
  (
    # comment 2
    id: ID!, name: Name!): Node
}
""", true, true, false, false, 2, SDLPrinterArgumentsMode.None)]
    [InlineData(54,
"""
type Query {
  user
  # comment 1
  (
    # comment 2
    id: ID!
    name: Name!): Node
}
""",
"""
type Query {
  user
  # comment 1
  (
    # comment 2
    id: ID!,
    name: Name!): Node
}
""", true, true, false, false, 2, SDLPrinterArgumentsMode.ForceNewLine)]
    [InlineData(55,
"""
type Query {
  user
  # comment 1
  (
    # comment 2
    id: ID!
    name: Name!): Node
}
""",
"""
type Query {
  user
  # comment 1
  (
    # comment 2
    id: ID!,
    name: Name!): Node
}
""")]
    [InlineData(56,
"""
directive @my
  # comment 1
  (
    # comment 2
    arg: Boolean!) on FIELD
""",
"""
directive @my
  # comment 1
  (
    # comment 2
    arg: Boolean!) on FIELD
""")]
    [InlineData(57,
"""
query Q {
  field1(arg1: 1) {
    field2(arg2: 2) {
      field3(arg3: 3)
    }
  }
}
""",
"""
query Q {
  field1(arg1: 1) {
    field2(arg2: 2) {
      field3(arg3: 3)
    }
  }
}
""")]
    [InlineData(58,
"""
query Q {
  field1
  #comment
  (
    #comment
    arg1: 1
  ) {
    field2
    #comment
    (
      #comment
      arg2: 2
    ) {
      field3
      #comment
      (
        #comment
        arg3: 3
      )
    }
  }
}
""",
"""
query Q {
  field1
  #comment
  (
    #comment
    arg1: 1) {
    field2
    #comment
    (
      #comment
      arg2: 2) {
      field3
      #comment
      (
        #comment
        arg3: 3)
    }
  }
}
""")]
    [InlineData(59,
"""
fragment f
#comment
on Person { name }
""",
"""
fragment f
#comment
on Person {
  name
}
""")]
    [InlineData(60,
"""
type Person
#comment
implements Entity { name: String }
""",
"""
type Person
#comment
implements Entity {
  name: String
}
""")]
    [InlineData(61,
"""
type Person
#comment
implements Entity &
#comment
Entity2 { name: String }
""",
"""
type Person
#comment
implements Entity &
#comment
Entity2 {
  name: String
}
""")]
    [InlineData(62,
""""
"description"
type Person {
"""description"""
name: String }
"""",
"""
type Person {
  name: String
}
""", false, false)]
    [InlineData(63, // https://github.com/graphql-dotnet/parser/issues/330
""""
type DesPcb {
  designItems("An optional array of designators to search." designators: [String!] "Returns the first _n_ elements from the list." first: Int "Returns the elements in the list that come after the specified cursor." after: String "Returns the last _n_ elements from the list." last: Int "Returns the elements in the list that come before the specified cursor." before: String where: DesDesignItemFilterInput): DesDesignItemConnection
}
"""",
"""
type DesPcb {
  designItems(
    "An optional array of designators to search."
    designators: [String!],
    "Returns the first _n_ elements from the list."
    first: Int,
    "Returns the elements in the list that come after the specified cursor."
    after: String,
    "Returns the last _n_ elements from the list."
    last: Int,
    "Returns the elements in the list that come before the specified cursor."
    before: String,
    where: DesDesignItemFilterInput): DesDesignItemConnection
}
""")]
    public async Task SDLPrinter_Should_Print_Document(
        int number,
        string text,
        string expected,
        bool writeComments = true,
        bool writeDescriptions = true,
        bool eachDirectiveLocationOnNewLine = false,
        bool eachUnionMemberOnNewLine = false,
        int indentSize = 2,
        SDLPrinterArgumentsMode mode = SDLPrinterArgumentsMode.PreferNewLine)
    {
        var printer = new SDLPrinter(new SDLPrinterOptions
        {
            PrintComments = writeComments,
            PrintDescriptions = writeDescriptions,
            EachDirectiveLocationOnNewLine = eachDirectiveLocationOnNewLine,
            EachUnionMemberOnNewLine = eachUnionMemberOnNewLine,
            IndentSize = indentSize,
            ArgumentsPrintMode = mode,
        });
        using var writer = new StringWriter();
        var document = text.Parse();

        await printer.PrintAsync(document, writer);
        var actual = writer.ToString();
        actual.ShouldBe(expected + Environment.NewLine, $"Test {number} failed");

        actual.Parse(); // should be parsed back
    }

    [Theory]
    [InlineData(1, "test", "test", false)]
    [InlineData(2, "te\\\"\"\"st", "te\\\"\\\"\\\"st", false)]
    [InlineData(3, "\ntest", "test", false)]
    [InlineData(4, "\r\ntest", "test", false)]
    [InlineData(5, " \ntest", "test", false)]
    [InlineData(6, "\t\ntest", "test", false)]
    [InlineData(7, "\n\ntest", "test", false)]
    [InlineData(8, "\ntest\nline2", "\ntest\nline2\n", true)]
    [InlineData(9, "test\rline2", "\ntest\nline2\n", true)]
    [InlineData(10, "test\r\nline2", "\ntest\nline2\n", true)]
    [InlineData(11, "test\r\r\nline2", "\ntest\n\nline2\n", true)]
    [InlineData(12, "test\r\n\nline2", "\ntest\n\nline2\n", true)]
    [InlineData(13, "test\n", "test", false)]
    [InlineData(14, "test\n ", "test", false)]
    [InlineData(15, "test\n\t", "test", false)]
    [InlineData(16, "test\n\n", "test", false)]
    [InlineData(17, "test\n  line2", "\ntest\nline2\n", true)]
    [InlineData(18, "test\n\t\tline2", "\ntest\nline2\n", true)]
    [InlineData(19, "test\n \tline2", "\ntest\nline2\n", true)]
    [InlineData(20, "  test\nline2", "\n  test\nline2\n", true)]
    [InlineData(21, "  test\n  line2", "\n  test\nline2\n", true)]
    [InlineData(22, "\n  test\n  line2", "\ntest\nline2\n", true)]
    [InlineData(23, "  test\n line2\n\t\tline3\n  line4", "\n  test\nline2\n\tline3\n line4\n", true)]
    [InlineData(24, "  test\n  Hello,\n\n    world!\n ", "\n  test\nHello,\n\n  world!\n", true)]
    [InlineData(25, "  \n  Hello,\r\n\n    world!\n ", "\nHello,\n\n  world!\n", true)]
    [InlineData(26, "  \n  Hello,\r\n\n    wor___ld!\n ", "\nHello,\n\n  wor___ld!\n", true)]
    [InlineData(27, "\r\n    Hello,\r\n      World!\r\n\r\n    Yours,\r\n      GraphQL.\r\n  ", "\nHello,\n  World!\n\nYours,\n  GraphQL.\n", true)]
    [InlineData(28, "Test \\n escaping", "Test \\\\n escaping", false)]
    [InlineData(29, "Test \\u1234 escaping", "Test \\\\u1234 escaping", false)]
    [InlineData(30, "Test \\ escaping", "Test \\\\ escaping", false)]
    [InlineData(31, "t\"est\n  line2", "\nt\"est\nline2\n", true)] // BlockString with double quote inside
    [InlineData(32, "t\\\"\"\"est\n  line2", "\nt\\\"\"\"est\nline2\n", true)] // BlockString with triple double quote inside
    [InlineData(32, "t\\\"\"\"\"est\n  line2", "\nt\\\"\"\"\"est\nline2\n", true)] // BlockString with quad double quote inside
    public async Task SDLPrinter_Should_Print_BlockStrings(int number, string input, string expected, bool isBlockString)
    {
        number.ShouldBeGreaterThan(0);

        input = input.Replace("___", new string('_', 9000));
        expected = expected.Replace("___", new string('_', 9000));

        input = "\"\"\"" + input + "\"\"\"";
        expected = isBlockString
            ? "\"\"\"" + expected + "\"\"\""
            : "\"" + expected + "\"";

        using var writer = new StringWriter();

        var document = (input + " scalar a").Parse();

        var printer = new SDLPrinter();
        await printer.PrintAsync(document, writer);
        var renderedOriginal = writer.ToString();

<<<<<<< HEAD
        var lines = renderedOriginal.Split(Environment.NewLine);
        var renderedDescription = string.Join(Environment.NewLine, lines.SkipLast(2));
=======
        var lines = renderedOriginal.Split(new string[] { Environment.NewLine }, StringSplitOptions.None);
        var renderedDescription = string.Join(Environment.NewLine, lines.Take(lines.Length - 1));
>>>>>>> b201d096
        renderedDescription = renderedDescription.Replace("\r\n", "\n");
        renderedDescription.ShouldBe(expected);

        renderedOriginal.Parse(); // should be parsed back
    }

    [Theory]
    [InlineData("\"\"")]
    [InlineData("\"\\\\\"")]
    [InlineData("\"\\n\\b\\f\\r\\t\"")]
    [InlineData("\"\\tX\\t\"")]
    [InlineData("\" \u1234 \"")] // unicode > ' ' (32)
    [InlineData("\" \\u001F \"")] // unicode < ' ' (32)
    [InlineData("\" \\u0000 \"")] // unicode < ' ' (32)
    [InlineData("\"normal text\"")]
    public async Task SDLPrinter_Should_Print_EscapedStrings(string stringValue)
    {
        string query = $"{{a(p:{stringValue})}}";
<<<<<<< HEAD
        string expected = $$"""
            {
              a(p: {{stringValue}})
            }

            """;
        var writer = new StringWriter();
=======
        string expected = @$"{{
  a(p: {stringValue})
}}";
        using var writer = new StringWriter();
>>>>>>> b201d096

        var document = query.Parse();

        var printer = new SDLPrinter();
        await printer.PrintAsync(document, writer);
        var rendered = writer.ToString();
        rendered.ShouldBe(expected);

        rendered.Parse(); // should be parsed back
    }

    [Fact]
    public void StringBuilder_Runs_Synchronously()
    {
        var document = "KitchenSink".ReadGraphQLFile().Parse();
        var sb = new StringBuilder();
        using var writer = new StringWriter(sb);
        var printer = new SDLPrinter();
        printer.PrintAsync(document, writer).IsCompletedSuccessfully.ShouldBeTrue();
    }

    [Fact]
    public void UTF8_MemoryStream_Runs_Synchronously()
    {
        var document = "KitchenSink".ReadGraphQLFile().Parse();
        using var ms = new MemoryStream();
        using var writer = new StreamWriter(ms);
        var printer = new SDLPrinter();
        printer.PrintAsync(document, writer).IsCompletedSuccessfully.ShouldBeTrue();
    }

    [Theory]
    [InlineData("{ field1 }", "{\n  field1\n}")]
    [InlineData("query { field1 }", "{\n  field1\n}")]
    [InlineData("query q1 { field1 }", "query q1 {\n  field1\n}")]
    [InlineData("mutation { field1 }", "mutation {\n  field1\n}")]
    [InlineData("mutation m1 { field1 }", "mutation m1 {\n  field1\n}")]
    public void OperationPrints(string input, string expected)
    {
        new SDLPrinter().Print(Parser.Parse(input)).ShouldBe(expected, StringCompareShould.IgnoreLineEndings);
    }

    [Theory]
    [InlineData("query a { name }")]
    [InlineData("directive @skip(if: Boolean!) on FIELD | FRAGMENT_SPREAD | INLINE_FRAGMENT")]
    public async Task SDLPrinter_Should_Throw_On_Unknown_Values(string text)
    {
        using var writer = new StringWriter();
        var document = text.Parse();

        await new DoBadThingsVisitor().VisitAsync(document, new Context());

        var printer = new SDLPrinter();
        var ex = await Should.ThrowAsync<NotSupportedException>(async () => await printer.PrintAsync(document, writer));
        ex.Message.ShouldStartWith("Unknown ");
    }

    private sealed class Context : IASTVisitorContext
    {
        public CancellationToken CancellationToken { get; set; }
    }

    private sealed class DoBadThingsVisitor : ASTVisitor<Context>
    {
        protected override ValueTask VisitOperationDefinitionAsync(GraphQLOperationDefinition operationDefinition, Context context)
        {
            operationDefinition.Operation = (OperationType)99;
            return base.VisitOperationDefinitionAsync(operationDefinition, context);
        }

        protected override ValueTask VisitDirectiveLocationsAsync(GraphQLDirectiveLocations directiveLocations, Context context)
        {
            for (int i = 0; i < directiveLocations.Items.Count; ++i)
                directiveLocations.Items[i] = (DirectiveLocation)(100 + i);

            return base.VisitDirectiveLocationsAsync(directiveLocations, context);
        }
    }
}<|MERGE_RESOLUTION|>--- conflicted
+++ resolved
@@ -1005,13 +1005,8 @@
         await printer.PrintAsync(document, writer);
         var renderedOriginal = writer.ToString();
 
-<<<<<<< HEAD
-        var lines = renderedOriginal.Split(Environment.NewLine);
-        var renderedDescription = string.Join(Environment.NewLine, lines.SkipLast(2));
-=======
         var lines = renderedOriginal.Split(new string[] { Environment.NewLine }, StringSplitOptions.None);
-        var renderedDescription = string.Join(Environment.NewLine, lines.Take(lines.Length - 1));
->>>>>>> b201d096
+        var renderedDescription = string.Join(Environment.NewLine, lines.Take(lines.Length - 2));
         renderedDescription = renderedDescription.Replace("\r\n", "\n");
         renderedDescription.ShouldBe(expected);
 
@@ -1030,20 +1025,13 @@
     public async Task SDLPrinter_Should_Print_EscapedStrings(string stringValue)
     {
         string query = $"{{a(p:{stringValue})}}";
-<<<<<<< HEAD
         string expected = $$"""
             {
               a(p: {{stringValue}})
             }
 
             """;
-        var writer = new StringWriter();
-=======
-        string expected = @$"{{
-  a(p: {stringValue})
-}}";
         using var writer = new StringWriter();
->>>>>>> b201d096
 
         var document = query.Parse();
 
