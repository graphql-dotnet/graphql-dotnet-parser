using System;
using System.Collections.Generic;
using System.IO;
using System.Linq;
using System.Threading;
using System.Threading.Tasks;
using GraphQLParser.AST;
using GraphQLParser.Visitors;
using Shouldly;
using Xunit;

namespace GraphQLParser.Tests.Visitors;

public class SDLWriterTests
{
    [Fact]
    public void SDLWriter_Should_Have_Default_Options()
    {
        var writer = new SDLWriter<DefaultWriteContext>();
        writer.Options.ShouldNotBeNull();
        writer.Options.WriteComments.ShouldBeFalse();
        writer.Options.EachDirectiveLocationOnNewLine.ShouldBeFalse();
        writer.Options.EachUnionMemberOnNewLine.ShouldBeFalse();
    }

    [Theory]
    [InlineData(1,
@"#comment that ignored
  scalar A     ",
@"scalar A
", false)]
    [InlineData(2,
@"{
  #
  field
}",
@"{
  #
  field
}
")]
    [InlineData(3,
@"{
  complicatedArgs {
    intArgField(intArg: 2)
  }
}",
@"{
  complicatedArgs {
    intArgField(intArg: 2)
  }
}
")]
    [InlineData(4,
@"mutation createUser($userInput: UserInput!) {
  createUser(userInput: $userInput) {
    id
    gender
    profileImage
  }
}
",
@"mutation createUser($userInput: UserInput!) {
  createUser(userInput: $userInput) {
    id
    gender
    profileImage
  }
}
")]
    [InlineData(5,
@"query users {
  users {
    id
    union {
      ... on UserType {
        username
      }
      ... on CustomerType {
        customername
      }
    }
  }
}
",
@"query users {
  users {
    id
    union {
      ... on UserType {
        username
      }
      ... on CustomerType {
        customername
      }
    }
  }
}
")]
    [InlineData(6,
@"{ a(list: [], obj: {}) }",
@"{
  a(list: [], obj: {})
}
")]
    [InlineData(7,
@"directive @skip(if: Boolean!) on FIELD | FRAGMENT_SPREAD | INLINE_FRAGMENT",
@"directive @skip(if: Boolean!) on
  | FIELD
  | FRAGMENT_SPREAD
  | INLINE_FRAGMENT
", false, true)]
    [InlineData(8,
@"directive @twoArgs
(a: Int, b:
String!) repeatable on QUERY|MUTATION|SUBSCRIPTION|FIELD|FRAGMENT_DEFINITION|FRAGMENT_SPREAD|INLINE_FRAGMENT|VARIABLE_DEFINITION|SCHEMA|SCALAR|OBJECT|FIELD_DEFINITION|ARGUMENT_DEFINITION|INTERFACE|UNION|ENUM|ENUM_VALUE|INPUT_OBJECT|INPUT_FIELD_DEFINITION",
@"directive @twoArgs(a: Int, b: String!) repeatable on QUERY | MUTATION | SUBSCRIPTION | FIELD | FRAGMENT_DEFINITION | FRAGMENT_SPREAD | INLINE_FRAGMENT | VARIABLE_DEFINITION | SCHEMA | SCALAR | OBJECT | FIELD_DEFINITION | ARGUMENT_DEFINITION | INTERFACE | UNION | ENUM | ENUM_VALUE | INPUT_OBJECT | INPUT_FIELD_DEFINITION
")]
    [InlineData(9,
@"directive @exportable on | SCHEMA",
@"directive @exportable on SCHEMA
")]
    [InlineData(10,
@"directive @exportable on | SCHEMA | ENUM",
@"directive @exportable on SCHEMA | ENUM
")]
    [InlineData(11,
@"extend schema @exportable ",
@"extend schema @exportable
")]
    [InlineData(12,
@"extend schema @exportable { mutation: M }",
@"extend schema @exportable
{
  mutation: M
}
")]
    [InlineData(13,
@"extend scalar Foo @exportable",
@"extend scalar Foo @exportable
")]
    [InlineData(14,
@"extend type Foo @exportable",
@"extend type Foo @exportable
")]
    [InlineData(15,
@"extend interface Foo @exportable",
@"extend interface Foo @exportable
")]
    [InlineData(16,
@"extend union Foo @exportable",
@"extend union Foo @exportable
")]
    [InlineData(17,
@"extend enum Foo @exportable",
@"extend enum Foo @exportable
")]
    [InlineData(18,
@"extend input Foo @exportable",
@"extend input Foo @exportable
")]
    [InlineData(19,
@"#comment
input Example @x {
  self: [Example!]!
  value: String = ""xyz""
}
input B
input C
",
@"#comment
input Example @x
{
  self: [Example!]!
  value: String = ""xyz""
}

input B

input C
")]
    [InlineData(20,
@"query inlineFragmentTyping {
  profiles(handles: [""zuck"", ""coca - cola""])
{
    handle
    ... on User
   {
      friends           {
        count
      }
}
... on Page
{
    likers
    {
        count
      }
}
  }
}
",
@"query inlineFragmentTyping {
  profiles(handles: [""zuck"", ""coca - cola""]) {
    handle
    ... on User {
      friends {
        count
      }
    }
    ... on Page {
      likers {
        count
      }
    }
  }
}
")]
    [InlineData(21,
@"scalar a scalar b scalar c",
@"scalar a

scalar b

scalar c
")]
    [InlineData(22,
@"

{
  foo
    #comment on fragment
  ...Frag
  qux
}

fragment Frag on Query
{
  bar
  baz
}
",
@"{
  foo
  #comment on fragment
  ...Frag
  qux
}

fragment Frag on Query {
  bar
  baz
}
")]
    [InlineData(23,
@"union Animal @immutable = |Cat | Dog",
@"union Animal @immutable = Cat | Dog
")]
    [InlineData(24,
@"query
    q
{
  a : name
 b
  c  :  age
}", @"query q {
  a: name
  b
  c: age
}
")]
    [InlineData(25,
@"schema @checked @documented { mutation: MyMutation subscription: MySub }",
@"schema @checked @documented
{
  mutation: MyMutation
  subscription: MySub
}
")]
    [InlineData(26,
@"interface Dog implements & Eat & Bark { volume: Int! }",
@"interface Dog implements Eat & Bark
{
  volume: Int!
}
")]
    [InlineData(27,
@"enum Color { RED,
#good color
GREEN @directive(list: [1,2.7,3,null,{}, {name:""tom"" age:42}]),
""""""
another good color
""""""
BLUE }",
@"enum Color
{
  RED
  #good color
  GREEN @directive(list: [1, 2.7, 3, null, {}, {name: ""tom"", age: 42}])
  ""another good color""
  BLUE
}
")]
    [InlineData(28,
@"# super query
#
# multiline
query summary($id: ID!, $detailed: Boolean! = true) { name(full:true,kind: UPPER) age1:age address { street @short(length:5,x:""a"", pi: 3.14)
#need
building } }",
@"# super query
#
# multiline
query summary($id: ID!, $detailed: Boolean! = true) {
  name(full: true, kind: UPPER)
  age1: age
  address {
    street @short(length: 5, x: ""a"", pi: 3.14)
    #need
    building
  }
}
")]
    [InlineData(29,
@"
""""""
  description
    indent 2
      indent4
""""""
scalar JSON @exportable
# A dog
type Dog implements &Animal {
  """"""inline docs""""""
  volume: Float
  """"""
 multiline
 docs
  """"""
  friends: [Dog!]
  age: Int!
}",
@"""""""
description
  indent 2
    indent4
""""""
scalar JSON @exportable

# A dog
type Dog implements Animal
{
  ""inline docs""
  volume: Float
  """"""
  multiline
  docs
  """"""
  friends: [Dog!]
  age: Int!
}
")]
    [InlineData(30,
@"query q
{
#field comment! not alias!
  a
#colon comment
  :
#field name (GraphQLName) comment
  name
}
",
@"query q {
  #field comment! not alias!
  a:
  #field name (GraphQLName) comment
  name
}
")]
    [InlineData(31,
@"query q
{
#field comment! not alias!
  a
#colon comment
  :
#field name (GraphQLName) comment
  name
}
",
@"query q {
  a: name
}
", false)]
    [InlineData(32,
@"{
  f
  #arguments comment
  (x:10,
  y:{
  #comment on object field
  z: 1
  }
  )
}
",
@"{
  f
  #arguments comment
  (x: 10, y: {
  #comment on object field
  z: 1})
}
")]
    [InlineData(33,
@"{
  f
  #arguments comment
  (x:10,
  y:{
  #comment on object field
  z: 1
  }
  )
}
",
@"{
  f(x: 10, y: {z: 1})
}
", false)]
    [InlineData(34,
@"#very good scalar
scalar JSON

#forgot about external!
extend scalar JSON @external
",
@"#very good scalar
scalar JSON

#forgot about external!
extend scalar JSON @external
")]
    [InlineData(35,
@"#very good scalar
scalar JSON

#forgot about external!
extend scalar JSON @external
",
@"scalar JSON

extend scalar JSON @external
", false)]
    [InlineData(36,
@"#very good union
union Unity
#comment for union members
= A | B

#forgot about C!
extend union Unity = C
",
@"#very good union
union Unity
#comment for union members
= A | B

#forgot about C!
extend union Unity = C
")]
    [InlineData(37,
@"#very good union
union Unity
#comment for union members
= A | B

#forgot about C!
extend union Unity = C
",
@"union Unity = A | B

extend union Unity = C
", false)]
    [InlineData(38,
@"union Unity
= A |    B

extend union Unity =   C
",
@"union Unity =
  | A
  | B

extend union Unity =
  | C
", true, false, true)]
    public async Task WriteDocumentVisitor_Should_Print_Document(
        int number,
        string text,
        string expected,
        bool writeComments = true,
        bool eachDirectiveLocationOnNewLine = false,
        bool eachUnionMemberOnNewLine = false)
    {
        var writer = new StringWriter();
        using (var document = text.Parse())
        {
<<<<<<< HEAD
            await document.ToSDL(writer, new SDLWriterOptions
            {
                WriteComments = writeComments,
                EachDirectiveLocationOnNewLine = eachDirectiveLocationOnNewLine,
                EachUnionMemberOnNewLine = eachUnionMemberOnNewLine
            }).ConfigureAwait(false);
            var actual = writer.ToString();
=======
            await writer.VisitAsync(document, context).ConfigureAwait(false);
            var actual = context.Writer.ToString();
>>>>>>> 03c90b39
            actual.ShouldBe(expected, $"Test {number} failed");

            using (actual.Parse())
            {
                // should be parsed back
            }
        }
    }

    [Theory]
    [InlineData(1, "test", "test", false)]
    [InlineData(2, "te\\\"\"\"st", "te\\\"\\\"\\\"st", false)]
    [InlineData(3, "\ntest", "test", false)]
    [InlineData(4, "\r\ntest", "test", false)]
    [InlineData(5, " \ntest", "test", false)]
    [InlineData(6, "\t\ntest", "test", false)]
    [InlineData(7, "\n\ntest", "test", false)]
    [InlineData(8, "\ntest\nline2", "\ntest\nline2\n", true)]
    [InlineData(9, "test\rline2", "\ntest\nline2\n", true)]
    [InlineData(10, "test\r\nline2", "\ntest\nline2\n", true)]
    [InlineData(11, "test\r\r\nline2", "\ntest\n\nline2\n", true)]
    [InlineData(12, "test\r\n\nline2", "\ntest\n\nline2\n", true)]
    [InlineData(13, "test\n", "test", false)]
    [InlineData(14, "test\n ", "test", false)]
    [InlineData(15, "test\n\t", "test", false)]
    [InlineData(16, "test\n\n", "test", false)]
    [InlineData(17, "test\n  line2", "\ntest\nline2\n", true)]
    [InlineData(18, "test\n\t\tline2", "\ntest\nline2\n", true)]
    [InlineData(19, "test\n \tline2", "\ntest\nline2\n", true)]
    [InlineData(20, "  test\nline2", "\n  test\nline2\n", true)]
    [InlineData(21, "  test\n  line2", "\n  test\nline2\n", true)]
    [InlineData(22, "\n  test\n  line2", "\ntest\nline2\n", true)]
    [InlineData(23, "  test\n line2\n\t\tline3\n  line4", "\n  test\nline2\n\tline3\n line4\n", true)]
    [InlineData(24, "  test\n  Hello,\n\n    world!\n ", "\n  test\nHello,\n\n  world!\n", true)]
    [InlineData(25, "  \n  Hello,\r\n\n    world!\n ", "\nHello,\n\n  world!\n", true)]
    [InlineData(26, "  \n  Hello,\r\n\n    wor___ld!\n ", "\nHello,\n\n  wor___ld!\n", true)]
    [InlineData(27, "\r\n    Hello,\r\n      World!\r\n\r\n    Yours,\r\n      GraphQL.\r\n  ", "\nHello,\n  World!\n\nYours,\n  GraphQL.\n", true)]
    [InlineData(28, "Test \\n escaping", "Test \\\\n escaping", false)]
    [InlineData(29, "Test \\u1234 escaping", "Test \\\\u1234 escaping", false)]
    [InlineData(30, "Test \\ escaping", "Test \\\\ escaping", false)]
    public async Task WriteDocumentVisitor_Should_Print_BlockStrings(int number, string input, string expected, bool isBlockString)
    {
        number.ShouldBeGreaterThan(0);

        input = input.Replace("___", new string('_', 9000));
        expected = expected.Replace("___", new string('_', 9000));

        input = "\"\"\"" + input + "\"\"\"";
        expected = isBlockString
            ? "\"\"\"" + expected + "\"\"\""
            : "\"" + expected + "\"";

        var writer = new StringWriter();

        using (var document = (input + " scalar a").Parse())
        {
<<<<<<< HEAD
            await document.ToSDL(writer).ConfigureAwait(false);
            var renderedOriginal = writer.ToString();
=======
            await writer.VisitAsync(document, context).ConfigureAwait(false);
            var renderedOriginal = context.Writer.ToString();
>>>>>>> 03c90b39

            var lines = renderedOriginal.Split(Environment.NewLine);
            var renderedDescription = string.Join(Environment.NewLine, lines.SkipLast(2));
            renderedDescription = renderedDescription.Replace("\r\n", "\n");
            renderedDescription.ShouldBe(expected);

            using (renderedOriginal.Parse())
            {
                // should be parsed back
            }
        }
    }

    [Theory]
    [InlineData("\"\"")]
    [InlineData("\"\\\\\"")]
    [InlineData("\"\\n\\b\\f\\r\\t\"")]
    [InlineData("\" \u1234 \"")]
    [InlineData("\"normal text\"")]
    public async Task WriteDocumentVisitor_Should_Print_EscapedStrings(string stringValue)
    {
        string query = $"{{a(p:{stringValue})}}";
        string expected = @$"{{
  a(p: {stringValue})
}}
";
        var writer = new StringWriter();

        using (var document = query.Parse())
        {
<<<<<<< HEAD
            await document.ToSDL(writer).ConfigureAwait(false);
            var rendered = writer.ToString();
=======
            await writer.VisitAsync(document, context).ConfigureAwait(false);
            var rendered = context.Writer.ToString();
>>>>>>> 03c90b39
            rendered.ShouldBe(expected);

            using (rendered.Parse())
            {
                // should be parsed back
            }
        }
    }

    [Fact]
    public async Task SelectionSet_Without_Parent_Should_Be_Printed_On_New_Line()
    {
        var selectionSet = new GraphQLSelectionSetWithComment { Selections = new List<ASTNode>() };
<<<<<<< HEAD
        var writer = new StringWriter();
        var options = new SDLWriterOptions { WriteComments = true };
        await selectionSet.ToSDL(writer, options);
        writer.ToString().ShouldBe(@"{
}
");
        selectionSet.Comment = new GraphQLComment("comment");
        writer = new StringWriter();
        await selectionSet.ToSDL(writer, options);
        writer.ToString().ShouldBe(@"#comment
=======
        var context = new TestContext();
        var writer = new SDLWriter<TestContext>(new SDLWriterOptions { WriteComments = true });
        await writer.VisitAsync(selectionSet, context);
        context.Writer.ToString().ShouldBe(@"{
}
");
        selectionSet.Comment = new GraphQLComment("comment");
        context = new TestContext();
        await writer.VisitAsync(selectionSet, context);
        context.Writer.ToString().ShouldBe(@"#comment
>>>>>>> 03c90b39
{
}
");
    }

    [Fact]
    public async Task SelectionSet_Under_Operation_With_Null_Name_Should_Be_Printed_On_New_Line()
    {
        var def = new GraphQLOperationDefinition
        {
            SelectionSet = new GraphQLSelectionSetWithComment { Selections = new List<ASTNode>() }
        };
<<<<<<< HEAD
        var writer = new StringWriter();
        var options = new SDLWriterOptions { WriteComments = true };
        await def.ToSDL(writer, options);
        writer.ToString().ShouldBe(@"{
}
");
        def.SelectionSet.Comment = new GraphQLComment("comment");
        writer = new StringWriter();
        await def.ToSDL(writer, options);
        writer.ToString().ShouldBe(@"#comment
=======
        var context = new TestContext();
        var writer = new SDLWriter<TestContext>(new SDLWriterOptions { WriteComments = true });
        await writer.VisitAsync(def, context);
        var actual = context.Writer.ToString();
        actual.ShouldBe(@"{
}
");
        def.SelectionSet.Comment = new GraphQLComment("comment");
        context = new TestContext();
        await writer.VisitAsync(def, context);
        context.Writer.ToString().ShouldBe(@"#comment
>>>>>>> 03c90b39
{
}
");
    }

    [Theory]
    [InlineData("query a { name }")]
    [InlineData("directive @skip(if: Boolean!) on FIELD | FRAGMENT_SPREAD | INLINE_FRAGMENT")]
    public async Task WriteDocumentVisitor_Should_Throw_On_Unknown_Values(string text)
    {
        var writer = new StringWriter();
        using (var document = text.Parse())
        {
            await new DoBadThingsVisitor().VisitAsync(document, new Context());

<<<<<<< HEAD
            var ex = await Should.ThrowAsync<NotSupportedException>(async () => await document.ToSDL(writer));
=======
            var ex = await Should.ThrowAsync<NotSupportedException>(async () => await writer.VisitAsync(document, context));
>>>>>>> 03c90b39
            ex.Message.ShouldStartWith("Unknown ");
        }
    }

    private class Context : INodeVisitorContext
    {
        public CancellationToken CancellationToken => throw new NotImplementedException();
    }

    private sealed class DoBadThingsVisitor : DefaultNodeVisitor<Context>
    {
        public override ValueTask VisitOperationDefinitionAsync(GraphQLOperationDefinition operationDefinition, Context context)
        {
            operationDefinition.Operation = (OperationType)99;
            return base.VisitOperationDefinitionAsync(operationDefinition, context);
        }

        public override ValueTask VisitDirectiveLocationsAsync(GraphQLDirectiveLocations directiveLocations, Context context)
        {
            for (int i = 0; i < directiveLocations.Items.Count; ++i)
                directiveLocations.Items[i] = (DirectiveLocation)(100 + i);

            return base.VisitDirectiveLocationsAsync(directiveLocations, context);
        }
    }
}<|MERGE_RESOLUTION|>--- conflicted
+++ resolved
@@ -507,7 +507,6 @@
         var writer = new StringWriter();
         using (var document = text.Parse())
         {
-<<<<<<< HEAD
             await document.ToSDL(writer, new SDLWriterOptions
             {
                 WriteComments = writeComments,
@@ -515,10 +514,6 @@
                 EachUnionMemberOnNewLine = eachUnionMemberOnNewLine
             }).ConfigureAwait(false);
             var actual = writer.ToString();
-=======
-            await writer.VisitAsync(document, context).ConfigureAwait(false);
-            var actual = context.Writer.ToString();
->>>>>>> 03c90b39
             actual.ShouldBe(expected, $"Test {number} failed");
 
             using (actual.Parse())
@@ -575,13 +570,8 @@
 
         using (var document = (input + " scalar a").Parse())
         {
-<<<<<<< HEAD
             await document.ToSDL(writer).ConfigureAwait(false);
             var renderedOriginal = writer.ToString();
-=======
-            await writer.VisitAsync(document, context).ConfigureAwait(false);
-            var renderedOriginal = context.Writer.ToString();
->>>>>>> 03c90b39
 
             var lines = renderedOriginal.Split(Environment.NewLine);
             var renderedDescription = string.Join(Environment.NewLine, lines.SkipLast(2));
@@ -612,13 +602,8 @@
 
         using (var document = query.Parse())
         {
-<<<<<<< HEAD
             await document.ToSDL(writer).ConfigureAwait(false);
             var rendered = writer.ToString();
-=======
-            await writer.VisitAsync(document, context).ConfigureAwait(false);
-            var rendered = context.Writer.ToString();
->>>>>>> 03c90b39
             rendered.ShouldBe(expected);
 
             using (rendered.Parse())
@@ -632,7 +617,6 @@
     public async Task SelectionSet_Without_Parent_Should_Be_Printed_On_New_Line()
     {
         var selectionSet = new GraphQLSelectionSetWithComment { Selections = new List<ASTNode>() };
-<<<<<<< HEAD
         var writer = new StringWriter();
         var options = new SDLWriterOptions { WriteComments = true };
         await selectionSet.ToSDL(writer, options);
@@ -643,18 +627,6 @@
         writer = new StringWriter();
         await selectionSet.ToSDL(writer, options);
         writer.ToString().ShouldBe(@"#comment
-=======
-        var context = new TestContext();
-        var writer = new SDLWriter<TestContext>(new SDLWriterOptions { WriteComments = true });
-        await writer.VisitAsync(selectionSet, context);
-        context.Writer.ToString().ShouldBe(@"{
-}
-");
-        selectionSet.Comment = new GraphQLComment("comment");
-        context = new TestContext();
-        await writer.VisitAsync(selectionSet, context);
-        context.Writer.ToString().ShouldBe(@"#comment
->>>>>>> 03c90b39
 {
 }
 ");
@@ -667,7 +639,6 @@
         {
             SelectionSet = new GraphQLSelectionSetWithComment { Selections = new List<ASTNode>() }
         };
-<<<<<<< HEAD
         var writer = new StringWriter();
         var options = new SDLWriterOptions { WriteComments = true };
         await def.ToSDL(writer, options);
@@ -678,19 +649,6 @@
         writer = new StringWriter();
         await def.ToSDL(writer, options);
         writer.ToString().ShouldBe(@"#comment
-=======
-        var context = new TestContext();
-        var writer = new SDLWriter<TestContext>(new SDLWriterOptions { WriteComments = true });
-        await writer.VisitAsync(def, context);
-        var actual = context.Writer.ToString();
-        actual.ShouldBe(@"{
-}
-");
-        def.SelectionSet.Comment = new GraphQLComment("comment");
-        context = new TestContext();
-        await writer.VisitAsync(def, context);
-        context.Writer.ToString().ShouldBe(@"#comment
->>>>>>> 03c90b39
 {
 }
 ");
@@ -706,11 +664,7 @@
         {
             await new DoBadThingsVisitor().VisitAsync(document, new Context());
 
-<<<<<<< HEAD
             var ex = await Should.ThrowAsync<NotSupportedException>(async () => await document.ToSDL(writer));
-=======
-            var ex = await Should.ThrowAsync<NotSupportedException>(async () => await writer.VisitAsync(document, context));
->>>>>>> 03c90b39
             ex.Message.ShouldStartWith("Unknown ");
         }
     }
