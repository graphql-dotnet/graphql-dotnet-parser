using System;
using System.Linq;
using GraphQLParser.AST;
using GraphQLParser.Exceptions;
using Shouldly;
using Xunit;

namespace GraphQLParser.Tests
{
    [System.Diagnostics.CodeAnalysis.SuppressMessage("Style", "IDE0022:Use expression body for methods", Justification = "Tests")]
    public class ParserTests
    {
        private static readonly string _nl = Environment.NewLine;

        [Fact]
<<<<<<< HEAD
        public void Comments_Can_Be_Ignored()
        {
            const string query = @"
{
    #comment
    person
}";

            var parser = new Parser(new Lexer());
            var document = parser.Parse(new Source(query), true);
            document.Definitions.Count().ShouldBe(1);
            var def = document.Definitions.First() as GraphQLOperationDefinition;
            def.SelectionSet.Selections.Count().ShouldBe(1);
            def.Comment.ShouldBeNull();
            var field = def.SelectionSet.Selections.First() as GraphQLFieldSelection;
            field.Comment.ShouldBeNull();
=======
        public void Extra_Comments_Should_Read_Correclty()
        {
            const string query = @"
query _ {
    person {
        name
        #comment1
    }
    #comment2
    test {
        alt
    }
    #comment3
}
#comment4
";

            var parser = new Parser(new Lexer());
            var document = parser.Parse(new Source(query));
            document.Definitions.Count().ShouldBe(1);
            // query
            var def = document.Definitions.First() as GraphQLOperationDefinition;
            def.SelectionSet.Selections.Count().ShouldBe(2);
            // person
            var field = def.SelectionSet.Selections.First() as GraphQLFieldSelection;
            field.SelectionSet.Selections.Count().ShouldBe(1);
            // name
            var subField = field.SelectionSet.Selections.First() as GraphQLFieldSelection;
            subField.Comment.ShouldBeNull();
            // test
            field = def.SelectionSet.Selections.Last() as GraphQLFieldSelection;
            field.SelectionSet.Selections.Count().ShouldBe(1);
            field.Comment.Text.ShouldBe("comment2");
            // alt
            subField = field.SelectionSet.Selections.First() as GraphQLFieldSelection;
            subField.Comment.ShouldBeNull();
            // extra document comments
            document.UnattachedComments.Count().ShouldBe(3);
            document.UnattachedComments[0].Text.ShouldBe("comment1");
            document.UnattachedComments[1].Text.ShouldBe("comment3");
            document.UnattachedComments[2].Text.ShouldBe("comment4");
>>>>>>> e07bd29a
        }

        [Fact]
        public void Comments_on_FragmentSpread_Should_Read_Correclty()
        {
            const string query = @"
query _ {
    person {
        #comment
        ...human
    }
}

fragment human on person {
        name
}";

            var parser = new Parser(new Lexer());
            var document = parser.Parse(new Source(query));
            document.Definitions.Count().ShouldBe(2);
            var def = document.Definitions.First() as GraphQLOperationDefinition;
            def.SelectionSet.Selections.Count().ShouldBe(1);
            var field = def.SelectionSet.Selections.First() as GraphQLFieldSelection;
            field.SelectionSet.Selections.Count().ShouldBe(1);
            var fragment = field.SelectionSet.Selections.First() as GraphQLFragmentSpread;
            fragment.Comment.Text.ShouldBe("comment");
        }

        [Fact]
        public void Comments_on_FragmentInline_Should_Read_Correclty()
        {
            const string query = @"
query _ {
    person {
        #comment
        ... on human {
            name
        }
    }
}";

            var parser = new Parser(new Lexer());
            var document = parser.Parse(new Source(query));
            document.Definitions.Count().ShouldBe(1);
            var def = document.Definitions.First() as GraphQLOperationDefinition;
            def.SelectionSet.Selections.Count().ShouldBe(1);
            var field = def.SelectionSet.Selections.First() as GraphQLFieldSelection;
            field.SelectionSet.Selections.Count().ShouldBe(1);
            var fragment = field.SelectionSet.Selections.First() as GraphQLInlineFragment;
            fragment.Comment.Text.ShouldBe("comment");
        }

        [Fact]
        public void Comments_on_Variable_Should_Read_Correclty()
        {
            const string query = @"
query _(
    #comment1
    $id: ID,
    $id2: String!,
    #comment3
    $id3: String) {
    person {
        name
    }
}";

            var parser = new Parser(new Lexer());
            var document = parser.Parse(new Source(query));
            document.Definitions.Count().ShouldBe(1);
            var def = document.Definitions.First() as GraphQLOperationDefinition;
            def.VariableDefinitions.Count().ShouldBe(3);
            def.VariableDefinitions.First().Comment.Text.ShouldBe("comment1");
            def.VariableDefinitions.Skip(1).First().Comment.ShouldBeNull();
            def.VariableDefinitions.Skip(2).First().Comment.Text.ShouldBe("comment3");
        }

        [Fact]
        public void Comments_On_SelectionSet_Should_Read_Correctly()
        {
            var parser = new Parser(new Lexer());
            var document = parser.Parse(new Source(@"
query {
    # a comment below query
    field1
    field2
    #second comment
    field3
}
"));
            document.Definitions.Count().ShouldBe(1);
            var def = document.Definitions.First() as GraphQLOperationDefinition;
            def.SelectionSet.Selections.Count().ShouldBe(3);
            def.SelectionSet.Selections.First().Comment.Text.ShouldBe(" a comment below query");
            def.SelectionSet.Selections.Skip(1).First().Comment.ShouldBe(null);
            def.SelectionSet.Selections.Skip(2).First().Comment.Text.ShouldBe("second comment");
        }

        [Fact]
        public void Comments_On_Enums_Should_Read_Correctly()
        {
            var parser = new Parser(new Lexer());
            var document = parser.Parse(new Source(@"
# different animals
enum Animal {
    #a cat
    Cat
    #a dog
    Dog
    Octopus
    #bird is the word
    Bird
}

input Parameter {
    #any value
    Value: String
}

scalar JSON
"));
            document.Definitions.Count().ShouldBe(3);
            var d1 = document.Definitions.First() as GraphQLEnumTypeDefinition;
            d1.Name.Value.ShouldBe("Animal");
            d1.Comment.Text.ShouldBe(" different animals");
            d1.Values.First().Name.Value.ShouldBe("Cat");
            d1.Values.First().Comment.ShouldNotBeNull();
            d1.Values.First().Comment.Text.ShouldBe("a cat");
            d1.Values.Skip(2).First().Name.Value.ShouldBe("Octopus");
            d1.Values.Skip(2).First().Comment.ShouldBeNull();

            var d2 = document.Definitions.Skip(1).First() as GraphQLInputObjectTypeDefinition;
            d2.Name.Value.ShouldBe("Parameter");
            d2.Comment.ShouldBeNull();
            d2.Fields.Count().ShouldBe(1);
            d2.Fields.First().Comment.Text.ShouldBe("any value");
        }

        [Fact]
        public void Parse_Unicode_Char_At_EOF_Should_Throw()
        {
            var parser = new Parser(new Lexer());
            Should.Throw<GraphQLSyntaxErrorException>(() => parser.Parse(new Source("{\"\\ue }")));
        }

        [Fact]
        public void Parse_FieldInput_HasCorrectLocations()
        {
            // { field }
            var document = ParseGraphQLFieldSource();

            document.Location.ShouldBe(new GraphQLLocation(0, 9)); // { field }
            document.Definitions.First().Location.ShouldBe(new GraphQLLocation(0, 9)); // { field }
            (document.Definitions.First() as GraphQLOperationDefinition).SelectionSet.Location.ShouldBe(new GraphQLLocation(0, 9)); // { field }
            (document.Definitions.First() as GraphQLOperationDefinition).SelectionSet.Selections.First().Location.ShouldBe(new GraphQLLocation(2, 7)); // field
        }

        [Fact]
        public void Parse_FieldInput_HasOneOperationDefinition()
        {
            var document = ParseGraphQLFieldSource();

            document.Definitions.First().Kind.ShouldBe(ASTNodeKind.OperationDefinition);
        }

        [Fact]
        public void Parse_FieldInput_NameIsNull()
        {
            var document = ParseGraphQLFieldSource();

            GetSingleOperationDefinition(document).Name.ShouldBeNull();
        }

        [Fact]
        public void Parse_FieldInput_OperationIsQuery()
        {
            var document = ParseGraphQLFieldSource();

            GetSingleOperationDefinition(document).Operation.ShouldBe(OperationType.Query);
        }

        [Fact]
        public void Parse_FieldInput_ReturnsDocumentNode()
        {
            var document = ParseGraphQLFieldSource();

            document.Kind.ShouldBe(ASTNodeKind.Document);
        }

        [Fact]
        public void Parse_FieldInput_SelectionSetContainsSingleFieldSelection()
        {
            var document = ParseGraphQLFieldSource();

            GetSingleSelection(document).Kind.ShouldBe(ASTNodeKind.Field);
        }

        [Fact]
        public void Parse_FieldWithOperationTypeAndNameInput_HasCorrectLocations()
        {
            // mutation Foo { field }
            var document = ParseGraphQLFieldWithOperationTypeAndNameSource();

            document.Location.ShouldBe(new GraphQLLocation(0, 22));
            document.Definitions.First().Location.ShouldBe(new GraphQLLocation(0, 22));
            (document.Definitions.First() as GraphQLOperationDefinition).Name.Location.ShouldBe(new GraphQLLocation(9, 12)); // Foo
            (document.Definitions.First() as GraphQLOperationDefinition).SelectionSet.Location.ShouldBe(new GraphQLLocation(13, 22)); // { field }
            (document.Definitions.First() as GraphQLOperationDefinition).SelectionSet.Selections.First().Location.ShouldBe(new GraphQLLocation(15, 20)); // field
        }

        [Fact]
        public void Parse_FieldWithOperationTypeAndNameInput_HasOneOperationDefinition()
        {
            var document = ParseGraphQLFieldWithOperationTypeAndNameSource();

            document.Definitions.First().Kind.ShouldBe(ASTNodeKind.OperationDefinition);
        }

        [Fact]
        public void Parse_FieldWithOperationTypeAndNameInput_NameIsNull()
        {
            var document = ParseGraphQLFieldWithOperationTypeAndNameSource();

            GetSingleOperationDefinition(document).Name.Value.ShouldBe("Foo");
        }

        [Fact]
        public void Parse_FieldWithOperationTypeAndNameInput_OperationIsQuery()
        {
            var document = ParseGraphQLFieldWithOperationTypeAndNameSource();

            GetSingleOperationDefinition(document).Operation.ShouldBe(OperationType.Mutation);
        }

        [Fact]
        public void Parse_FieldWithOperationTypeAndNameInput_ReturnsDocumentNode()
        {
            var document = ParseGraphQLFieldWithOperationTypeAndNameSource();

            document.Kind.ShouldBe(ASTNodeKind.Document);
        }

        [Fact]
        public void Parse_FieldWithOperationTypeAndNameInput_SelectionSetContainsSingleFieldWithOperationTypeAndNameSelection()
        {
            var document = ParseGraphQLFieldWithOperationTypeAndNameSource();

            GetSingleSelection(document).Kind.ShouldBe(ASTNodeKind.Field);
        }

        [Fact]
        public void Parse_KitchenSink_DoesNotThrowError()
        {
            var document = new Parser(new Lexer()).Parse(new Source(LoadKitchenSink()));
            if (document != null)
            {
                var typeDef = document.Definitions.OfType<GraphQLObjectTypeDefinition>().First(d => d.Name.Value == "Foo");
                var fieldDef = typeDef.Fields.First(d => d.Name.Value == "three");
                fieldDef.Comment.Text.ShouldBe($" multiline comments{_nl} with very importand description #{_nl} # and symbol # and ##");

                // Schema description
                // https://github.com/graphql/graphql-spec/pull/466
                var comment = document.Definitions.OfType<GraphQLSchemaDefinition>().First().Comment;
                comment.ShouldNotBeNull();
                comment.Text.ShouldNotBeNull();
                comment.Text.StartsWith("﻿ Copyright (c) 2015, Facebook, Inc.").ShouldBeTrue();
            }
        }

        [Fact]
        public void Parse_NullInput_EmptyDocument()
        {
            var document = new Parser(new Lexer()).Parse(new Source(null));

            document.Definitions.ShouldBeEmpty();
        }

        [Fact]
        public void Parse_VariableInlineValues_DoesNotThrowError()
        {
            new Parser(new Lexer()).Parse(new Source("{ field(complex: { a: { b: [ $var ] } }) }"));
        }

        private static GraphQLOperationDefinition GetSingleOperationDefinition(GraphQLDocument document)
        {
            return (GraphQLOperationDefinition)document.Definitions.Single();
        }

        private static ASTNode GetSingleSelection(GraphQLDocument document)
        {
            return GetSingleOperationDefinition(document).SelectionSet.Selections.Single();
        }

        private static string LoadKitchenSink()
        {
            return @"﻿# Copyright (c) 2015, Facebook, Inc.
# All rights reserved.
#
# This source code is licensed under the BSD-style license found in the
# LICENSE file in the root directory of this source tree. An additional grant
# of patent rights can be found in the PATENTS file in the same directory.

query queryName($foo: ComplexType, $site: Site = MOBILE) {
  whoever123is: node(id: [123, 456]) {
    id ,
    ... on User @defer {
      field2 {
        id ,
        alias: field1(first:10, after:$foo,) @include(if: $foo) {
          id,
          ...frag
        }
      }
    }
    ... @skip(unless: $foo) {
      id
    }
    ... {
      id
    }
  }
}

mutation updateStory {
  like(story: {id: 123, EndDate: null}) {
    story {
      id
    }
  }
}

mutation likeStory {
  like(story: 123) @defer {
    story {
      id
    }
  }
}

subscription StoryLikeSubscription($input: StoryLikeSubscribeInput) {
  storyLikeSubscribe(input: $input) {
    story {
      likers {
        count
      }
      likeSentence {
        text
      }
    }
  }
}

fragment frag on Friend {
  foo(size: $size, bar: $b, obj: {key: ""value""})
}

{
  unnamed(truthy: true, falsey: false),
  query
    }

# Copyright (c) 2015, Facebook, Inc.
# All rights reserved.
#
# This source code is licensed under the BSD-style license found in the
# LICENSE file in the root directory of this source tree. An additional grant
# of patent rights can be found in the PATENTS file in the same directory.

schema {
  query: QueryType
  mutation: MutationType
}

type Foo implements Bar
{
  # comment 1
  one: Type
  # comment 2
  two(argument: InputType!): Type
  # multiline comments
  # with very importand description #
  # # and symbol # and ##
  three(argument: InputType, other: String): Int
  four(argument: String = ""string""): String
  five(argument: [String] = [""string"", ""string""]): String
  six(argument: InputType = { key: ""value""}): Type
}

type AnnotatedObject @onObject(arg: ""value"")
{
    # a comment
    annotatedField(arg: Type = ""default"" @onArg): Type @onField
}

interface Bar
{
    one: Type
    four(argument: String = ""string""): String
}

interface AnnotatedInterface @onInterface {
  annotatedField(arg: Type @onArg): Type @onField
}

union Feed = Story | Article | Advert

union AnnotatedUnion @onUnion = A | B

scalar CustomScalar

scalar AnnotatedScalar @onScalar

enum Site
{
    DESKTOP
  MOBILE
}

enum AnnotatedEnum @onEnum {
  ANNOTATED_VALUE @onEnumValue
  OTHER_VALUE
}

input InputType
{
    key: String!
  answer: Int = 42
}

input AnnotatedInput @onInputObjectType {
  annotatedField: Type @onField
}

extend type Foo {
  seven(argument: [String]): Type
}

extend type Foo @onType { }

type NoFields { }

directive @skip(if: Boolean!) on FIELD | FRAGMENT_SPREAD | INLINE_FRAGMENT

directive @include(if: Boolean!)
  on FIELD
   | FRAGMENT_SPREAD
   | INLINE_FRAGMENT";
        }

        private static GraphQLDocument ParseGraphQLFieldSource()
        {
            return new Parser(new Lexer()).Parse(new Source("{ field }"));
        }

        private static GraphQLDocument ParseGraphQLFieldWithOperationTypeAndNameSource()
        {
            return new Parser(new Lexer()).Parse(new Source("mutation Foo { field }"));
        }

        [Theory]
        [InlineData("directive @dir repeatable on FIELD_DEFINITION", true)]
        [InlineData("directive @dir(a: Int) repeatable on FIELD_DEFINITION", true)]
        [InlineData("directive @dir on FIELD_DEFINITION | ENUM_VALUE", false)]
        [InlineData("directive @dir on | FIELD_DEFINITION | ENUM_VALUE", false)]
        [InlineData(@"directive @dir on
FIELD_DEFINITION | ENUM_VALUE", false)]
        [InlineData(@"directive @dir on
FIELD_DEFINITION
| ENUM_VALUE", false)]
        [InlineData(@"directive @dir on
| FIELD_DEFINITION
| ENUM_VALUE", false)]
        [InlineData(@"directive @dir on   
|  FIELD_DEFINITION
|          ENUM_VALUE", false)]
        public void Should_Parse_Directives(string text, bool repeatable)
        {
            var document = new Parser(new Lexer()).Parse(new Source(text));
            document.ShouldNotBeNull();
            document.Definitions.Count.ShouldBe(1);
            document.Definitions[0].ShouldBeOfType<GraphQLDirectiveDefinition>().Repeatable.ShouldBe(repeatable);
        }

        [Theory]
        [InlineData("directive @dir On FIELD_DEFINITION")]
        [InlineData("directive @dir onn FIELD_DEFINITION")]
        [InlineData("directive @dir Repeatable on FIELD_DEFINITION")]
        [InlineData("directive @dir repeatablee on FIELD_DEFINITION")]
        [InlineData("directive @dir repeatable On FIELD_DEFINITION")]
        [InlineData("directive @dir repeatable onn FIELD_DEFINITION")]
        public void Should_Throw_GraphQLSyntaxErrorException(string text)
        {
            Should.Throw<GraphQLSyntaxErrorException>(() => new Parser(new Lexer()).Parse(new Source(text)));
        }

        [Theory]
        [InlineData("union Animal = Cat | Dog")]
        [InlineData("union Animal = | Cat | Dog")]
        [InlineData(@"union Animal =
Cat | Dog")]
        [InlineData(@"union Animal =
Cat
| Dog")]
        [InlineData(@"union Animal =
| Cat
| Dog")]
        [InlineData(@"union Animal =   
|  Cat
|       Dog")]
        public void Should_Parse_Unions(string text)
        {
            new Parser(new Lexer()).Parse(new Source(text)).ShouldNotBeNull();
        }
    }
}<|MERGE_RESOLUTION|>--- conflicted
+++ resolved
@@ -13,24 +13,6 @@
         private static readonly string _nl = Environment.NewLine;
 
         [Fact]
-<<<<<<< HEAD
-        public void Comments_Can_Be_Ignored()
-        {
-            const string query = @"
-{
-    #comment
-    person
-}";
-
-            var parser = new Parser(new Lexer());
-            var document = parser.Parse(new Source(query), true);
-            document.Definitions.Count().ShouldBe(1);
-            var def = document.Definitions.First() as GraphQLOperationDefinition;
-            def.SelectionSet.Selections.Count().ShouldBe(1);
-            def.Comment.ShouldBeNull();
-            var field = def.SelectionSet.Selections.First() as GraphQLFieldSelection;
-            field.Comment.ShouldBeNull();
-=======
         public void Extra_Comments_Should_Read_Correclty()
         {
             const string query = @"
@@ -72,7 +54,25 @@
             document.UnattachedComments[0].Text.ShouldBe("comment1");
             document.UnattachedComments[1].Text.ShouldBe("comment3");
             document.UnattachedComments[2].Text.ShouldBe("comment4");
->>>>>>> e07bd29a
+        }
+
+        [Fact]
+        public void Comments_Can_Be_Ignored()
+        {
+            const string query = @"
+{
+    #comment
+    person
+}";
+
+            var parser = new Parser(new Lexer());
+            var document = parser.Parse(new Source(query), true);
+            document.Definitions.Count().ShouldBe(1);
+            var def = document.Definitions.First() as GraphQLOperationDefinition;
+            def.SelectionSet.Selections.Count().ShouldBe(1);
+            def.Comment.ShouldBeNull();
+            var field = def.SelectionSet.Selections.First() as GraphQLFieldSelection;
+            field.Comment.ShouldBeNull();
         }
 
         [Fact]
