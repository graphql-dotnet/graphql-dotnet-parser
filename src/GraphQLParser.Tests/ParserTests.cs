﻿namespace GraphQLParser.Tests
{
    using GraphQLParser;
    using GraphQLParser.AST;
<<<<<<< HEAD
    using GraphQLParser.Exceptions;
=======
    using System;
    using System.Linq;
>>>>>>> de9ffa21
    using Xunit;

    public class ParserTests
    {
        private static readonly string NL = Environment.NewLine;

        [Fact]
        public void Parse_Unicode_Char_At_EOF_Should_Throw()
        {
            var parser = new Parser(new Lexer());
            Assert.Throws<GraphQLSyntaxErrorException>(() => parser.Parse(new Source("{\"\\ue }")));
        }

        [Fact]
        public void Parse_FieldInput_HasCorrectEndLocationAttribute()
        {
            var document = ParseGraphQLFieldSource();

            Assert.Equal(9, document.Location.End);
        }

        [Fact]
        public void Parse_FieldInput_HasCorrectStartLocationAttribute()
        {
            var document = ParseGraphQLFieldSource();

            Assert.Equal(0, document.Location.Start);
        }

        [Fact]
        public void Parse_FieldInput_HasOneOperationDefinition()
        {
            var document = ParseGraphQLFieldSource();

            Assert.Equal(ASTNodeKind.OperationDefinition, document.Definitions.First().Kind);
        }

        [Fact]
        public void Parse_FieldInput_NameIsNull()
        {
            var document = ParseGraphQLFieldSource();

            Assert.Null(GetSingleOperationDefinition(document).Name);
        }

        [Fact]
        public void Parse_FieldInput_OperationIsQuery()
        {
            var document = ParseGraphQLFieldSource();

            Assert.Equal(OperationType.Query, GetSingleOperationDefinition(document).Operation);
        }

        [Fact]
        public void Parse_FieldInput_ReturnsDocumentNode()
        {
            var document = ParseGraphQLFieldSource();

            Assert.Equal(ASTNodeKind.Document, document.Kind);
        }

        [Fact]
        public void Parse_FieldInput_SelectionSetContainsSingleFieldSelection()
        {
            var document = ParseGraphQLFieldSource();

            Assert.Equal(ASTNodeKind.Field, GetSingleSelection(document).Kind);
        }

        [Fact]
        public void Parse_FieldWithOperationTypeAndNameInput_HasCorrectEndLocationAttribute()
        {
            var document = ParseGraphQLFieldWithOperationTypeAndNameSource();

            Assert.Equal(22, document.Location.End);
        }

        [Fact]
        public void Parse_FieldWithOperationTypeAndNameInput_HasCorrectStartLocationAttribute()
        {
            var document = ParseGraphQLFieldWithOperationTypeAndNameSource();

            Assert.Equal(0, document.Location.Start);
        }

        [Fact]
        public void Parse_FieldWithOperationTypeAndNameInput_HasOneOperationDefinition()
        {
            var document = ParseGraphQLFieldWithOperationTypeAndNameSource();

            Assert.Equal(ASTNodeKind.OperationDefinition, document.Definitions.First().Kind);
        }

        [Fact]
        public void Parse_FieldWithOperationTypeAndNameInput_NameIsNull()
        {
            var document = ParseGraphQLFieldWithOperationTypeAndNameSource();

            Assert.Equal("Foo", GetSingleOperationDefinition(document).Name.Value);
        }

        [Fact]
        public void Parse_FieldWithOperationTypeAndNameInput_OperationIsQuery()
        {
            var document = ParseGraphQLFieldWithOperationTypeAndNameSource();

            Assert.Equal(OperationType.Mutation, GetSingleOperationDefinition(document).Operation);
        }

        [Fact]
        public void Parse_FieldWithOperationTypeAndNameInput_ReturnsDocumentNode()
        {
            var document = ParseGraphQLFieldWithOperationTypeAndNameSource();

            Assert.Equal(ASTNodeKind.Document, document.Kind);
        }

        [Fact]
        public void Parse_FieldWithOperationTypeAndNameInput_SelectionSetContainsSingleFieldWithOperationTypeAndNameSelection()
        {
            var document = ParseGraphQLFieldWithOperationTypeAndNameSource();

            Assert.Equal(ASTNodeKind.Field, GetSingleSelection(document).Kind);
        }

        [Fact]
        public void Parse_KitchenSink_DoesNotThrowError()
        {
            var document = new Parser(new Lexer()).Parse(new Source(LoadKitchenSink()));
            if (document != null)
            {
                var typeDef = document.Definitions.OfType<GraphQLObjectTypeDefinition>().First(d => d.Name.Value == "Foo");
                var fieldDef = typeDef.Fields.First(d => d.Name.Value == "three");
                Assert.Equal($" multiline comments{NL} with very importand description #{NL} # and symbol # and ##", fieldDef.Comment.Text);
            }
        }

        [Fact]
        public void Parse_NullInput_EmptyDocument()
        {
            var document = new Parser(new Lexer()).Parse(new Source(null));

            Assert.Equal(0, document.Definitions.Count());
        }

        [Fact]
        public void Parse_VariableInlineValues_DoesNotThrowError()
        {
            new Parser(new Lexer()).Parse(new Source("{ field(complex: { a: { b: [ $var ] } }) }"));
        }

        private static GraphQLOperationDefinition GetSingleOperationDefinition(GraphQLDocument document)
        {
            return ((GraphQLOperationDefinition)document.Definitions.Single());
        }

        private static ASTNode GetSingleSelection(GraphQLDocument document)
        {
            return GetSingleOperationDefinition(document).SelectionSet.Selections.Single();
        }

        private static string LoadKitchenSink()
        {
            return @"﻿# Copyright (c) 2015, Facebook, Inc.
# All rights reserved.
#
# This source code is licensed under the BSD-style license found in the
# LICENSE file in the root directory of this source tree. An additional grant
# of patent rights can be found in the PATENTS file in the same directory.

query queryName($foo: ComplexType, $site: Site = MOBILE) {
  whoever123is: node(id: [123, 456]) {
    id ,
    ... on User @defer {
      field2 {
        id ,
        alias: field1(first:10, after:$foo,) @include(if: $foo) {
          id,
          ...frag
        }
      }
    }
    ... @skip(unless: $foo) {
      id
    }
    ... {
      id
    }
  }
}

mutation updateStory {
  like(story: {id: 123, EndDate: null}) {
    story {
      id
    }
  }
}

mutation likeStory {
  like(story: 123) @defer {
    story {
      id
    }
  }
}

subscription StoryLikeSubscription($input: StoryLikeSubscribeInput) {
  storyLikeSubscribe(input: $input) {
    story {
      likers {
        count
      }
      likeSentence {
        text
      }
    }
  }
}

fragment frag on Friend {
  foo(size: $size, bar: $b, obj: {key: ""value""})
}

{
  unnamed(truthy: true, falsey: false),
  query
    }

# Copyright (c) 2015, Facebook, Inc.
# All rights reserved.
#
# This source code is licensed under the BSD-style license found in the
# LICENSE file in the root directory of this source tree. An additional grant
# of patent rights can be found in the PATENTS file in the same directory.

schema {
  query: QueryType
  mutation: MutationType
}

type Foo implements Bar
{
  # comment 1
  one: Type
  # comment 2
  two(argument: InputType!): Type
  # multiline comments
  # with very importand description #
  # # and symbol # and ##
  three(argument: InputType, other: String): Int
  four(argument: String = ""string""): String
  five(argument: [String] = [""string"", ""string""]): String
  six(argument: InputType = { key: ""value""}): Type
}

type AnnotatedObject @onObject(arg: ""value"")
{
    # a comment
    annotatedField(arg: Type = ""default"" @onArg): Type @onField
}

interface Bar
{
    one: Type
    four(argument: String = ""string""): String
}

interface AnnotatedInterface @onInterface {
  annotatedField(arg: Type @onArg): Type @onField
}

union Feed = Story | Article | Advert

union AnnotatedUnion @onUnion = A | B

scalar CustomScalar

scalar AnnotatedScalar @onScalar

enum Site
{
    DESKTOP
  MOBILE
}

enum AnnotatedEnum @onEnum {
  ANNOTATED_VALUE @onEnumValue
  OTHER_VALUE
}

input InputType
{
    key: String!
  answer: Int = 42
}

input AnnotatedInput @onInputObjectType {
  annotatedField: Type @onField
}

extend type Foo {
  seven(argument: [String]): Type
}

extend type Foo @onType { }

type NoFields { }

directive @skip(if: Boolean!) on FIELD | FRAGMENT_SPREAD | INLINE_FRAGMENT

directive @include(if: Boolean!)
  on FIELD
   | FRAGMENT_SPREAD
   | INLINE_FRAGMENT";
        }

        private static GraphQLDocument ParseGraphQLFieldSource()
        {
            return new Parser(new Lexer()).Parse(new Source("{ field }"));
        }

        private static GraphQLDocument ParseGraphQLFieldWithOperationTypeAndNameSource()
        {
            return new Parser(new Lexer()).Parse(new Source("mutation Foo { field }"));
        }
    }
}<|MERGE_RESOLUTION|>--- conflicted
+++ resolved
@@ -2,12 +2,9 @@
 {
     using GraphQLParser;
     using GraphQLParser.AST;
-<<<<<<< HEAD
     using GraphQLParser.Exceptions;
-=======
     using System;
     using System.Linq;
->>>>>>> de9ffa21
     using Xunit;
 
     public class ParserTests
